import importlib
import json
import os
import time
from pathlib import Path
from typing import Dict, List, Union

from langchain.text_splitter import RecursiveCharacterTextSplitter
from loguru import logger
from openai import OpenAI
from datamax.utils.lifecycle_types import LifeType
from datamax.utils import data_cleaner
from datamax.parser.base import BaseLife
import datamax.utils.qa_generator as qa_gen


class ModelInvoker:
    def __init__(self):
        self.client = None

    def invoke_model(self, api_key, base_url, model_name, messages):
        base_url = qa_gen.complete_api_url(base_url)
        self.client = OpenAI(
            api_key=api_key,
            base_url=base_url,
        )

        completion = self.client.chat.completions.create(
            model=model_name,
            messages=messages,
        )
        json_data = completion.model_dump()
        return json_data.get("choices")[0].get("message").get("content", "")


class ParserFactory:
    @staticmethod
    def create_parser(
        file_path: str,
        use_mineru: bool = False,
        to_markdown: bool = False,
        domain: str = "Technology",
    ):
        """
        Create a parser instance based on the file extension.
        :param file_path: The path to the file to be parsed.
        :param to_markdown: Flag to indicate whether the output should be in Markdown format.
                    (only supported files in .doc or .docx format)
        :param use_mineru: Flag to indicate whether MinerU should be used. (only supported files in .pdf format)
        :return: An instance of the parser class corresponding to the file extension.
        """
        file_extension = os.path.splitext(file_path)[1].lower()
        parser_class_name = {
            ".md": "MarkdownParser",
            ".docx": "DocxParser",
            ".doc": "DocParser",
            ".wps": "WpsParser",
            ".epub": "EpubParser",
            ".html": "HtmlParser",
            ".txt": "TxtParser",
            ".pptx": "PptxParser",
            ".ppt": "PptParser",
            ".pdf": "PdfParser",
            ".jpg": "ImageParser",
            ".jpeg": "ImageParser",
            ".png": "ImageParser",
            ".webp": "ImageParser",
            ".xlsx": "XlsxParser",
            ".xls": "XlsParser",
        }.get(file_extension)

        if not parser_class_name:
            return None

        if file_extension in [".jpg", "jpeg", ".png", ".webp"]:
            module_name = f"datamax.parser.image_parser"
        else:
            # Dynamically determine the module name based on the file extension
            module_name = f"datamax.parser.{file_extension[1:]}_parser"

        try:
            # Dynamically import the module and get the class
            module = importlib.import_module(module_name)
            parser_class = getattr(module, parser_class_name)

            # Special handling for PdfParser arguments
            if parser_class_name == "PdfParser":
                return parser_class(
                    file_path=file_path,
                    use_mineru=use_mineru,
                    domain=domain,
                )
            elif parser_class_name == "DocxParser" or parser_class_name == "DocParser" or parser_class_name == "WpsParser":
                return parser_class(
                    file_path=file_path, to_markdown=to_markdown, use_uno=True, domain=domain,
                )
            elif parser_class_name == "XlsxParser":
                return parser_class(file_path=file_path, domain=domain,)
            else:
                return parser_class(file_path=file_path, domain=domain,)

        except (ImportError, AttributeError) as e:
            raise e


class DataMax(BaseLife):
    def __init__(
        self,
        file_path: Union[str, list] = "",
        use_mineru: bool = False,
        to_markdown: bool = False,
        ttl: int = 3600,
        domain: str = "Technology",
    ):
        """
        Initialize the DataMaxParser with file path and parsing options.

        :param file_path: The path to the file or directory to be parsed.
        :param use_mineru: Flag to indicate whether MinerU should be used.
        :param to_markdown: Flag to indicate whether the output should be in Markdown format.
        :param ttl: Time to live for the cache.
        """
        super().__init__(domain=domain)
        self.file_path = file_path
        self.use_mineru = use_mineru
        self.to_markdown = to_markdown
        self.parsed_data = None
        self.model_invoker = ModelInvoker()
        self._cache = {}
        self.ttl = ttl

    def set_data(self, file_name, parsed_data):
        """
        Set cached data
        :param file_name: File name as cache key
        :param parsed_data: Parsed data as value
        """
        logger.info(f"cache ttl is {self.ttl}s")
        if self.ttl > 0:
            self._cache[file_name] = {
                "data": parsed_data,
                "ttl": time.time() + self.ttl,
            }
            logger.info(
                f"✅ [Cache Updated] Cached data for {file_name}, ttl: {self._cache[file_name]['ttl']}"
            )

    def get_data(self):
        """
        Parse the file or directory specified in the file path and return the data.

        :return: A list of parsed data if the file path is a directory, otherwise a single parsed data.
        """
        try:
            if isinstance(self.file_path, list):
                parsed_data = []
                for f in self.file_path:
                    file_name = os.path.basename(f)
                    if (
                        file_name in self._cache
                        and self._cache[file_name]["ttl"] > time.time()
                    ):
                        logger.info(f"✅ [Cache Hit] Using cached data for {file_name}")
                        parsed_data.append(self._cache[file_name]["data"])
                    else:
                        logger.info(
                            f"⏳ [Cache Miss] No cached data for {file_name}, parsing..."
                        )
                        self._cache = {
                            k: v
                            for k, v in self._cache.items()
                            if v["ttl"] > time.time()
                        }
                        res_data = self._parse_file(f)
                        parsed_data.append(res_data)
                        self.set_data(file_name, res_data)
                return parsed_data

            elif isinstance(self.file_path, str) and os.path.isfile(self.file_path):
                file_name = os.path.basename(self.file_path)
                if (
                    file_name in self._cache
                    and self._cache[file_name]["ttl"] > time.time()
                ):
                    logger.info(f"✅ [Cache Hit] Using cached data for {file_name}")
                    self.parsed_data = self._cache[file_name]["data"]
                    return self.parsed_data
                else:
                    logger.info(
                        f"⏳ [Cache Miss] No cached data for {file_name}, parsing..."
                    )
                    self._cache = {
                        k: v for k, v in self._cache.items() if v["ttl"] > time.time()
                    }
                    parsed_data = self._parse_file(self.file_path)
                    self.parsed_data = parsed_data
                    self.set_data(file_name, parsed_data)
                    return parsed_data

            elif isinstance(self.file_path, str) and os.path.isdir(self.file_path):
                file_list = [
                    str(file) for file in list(Path(self.file_path).rglob("*.*"))
                ]
                parsed_data = []
                for f in file_list:
                    if os.path.isfile(f):
                        file_name = os.path.basename(f)
                        if (
                            file_name in self._cache
                            and self._cache[file_name]["ttl"] > time.time()
                        ):
                            logger.info(
                                f"✅ [Cache Hit] Using cached data for {file_name}"
                            )
                            parsed_data.append(self._cache[file_name]["data"])
                        else:
                            logger.info(
                                f"⏳ [Cache Miss] No cached data for {file_name}, parsing..."
                            )
                            self._cache = {
                                k: v
                                for k, v in self._cache.items()
                                if v["ttl"] > time.time()
                            }
                            res_data = self._parse_file(f)
                            parsed_data.append(res_data)
                            self.set_data(file_name, res_data)
                return parsed_data
            else:
                raise ValueError("Invalid file path.")

        except Exception as e:
            raise e

    def clean_data(self, method_list: List[str], text: str = None):
        """
        Clean data

        methods include AbnormalCleaner, TextFilter, PrivacyDesensitization which are 1, 2, 3

        :return: Cleaned data
        """
        # 1) 准备原始内容
        if text:
            cleaned_text = text
        elif self.parsed_data:
            cleaned_text = self.parsed_data.get("content")
        else:
            raise ValueError("No data to clean.")
        # 2) 触发“清洗开始”
        lc_start = self.generate_lifecycle(
            source_file=self.file_path,
            domain=self.domain,
            life_type=LifeType.DATA_CLEANING,
            usage_purpose="Data Cleaning",
        ).to_dict()

        try:
            # 3) 执行清洗步骤
            for method in method_list:
                if method == "abnormal":
                    cleaned_text = data_cleaner.AbnormalCleaner(cleaned_text).to_clean().get("text")
                elif method == "filter":
                    cleaned_text = data_cleaner.TextFilter(cleaned_text).to_filter().get("text", "")
                elif method == "private":
                    cleaned_text = data_cleaner.PrivacyDesensitization(cleaned_text).to_private().get("text")

            # 4) 清洗成功，触发“清洗完成”
            lc_end = self.generate_lifecycle(
                source_file=self.file_path,
                domain=self.domain,
                life_type=LifeType.DATA_CLEANED,
                usage_purpose="Data Cleaning",
            ).to_dict()

        except Exception as e:
            # 5) 清洗失败，触发“清洗失败”
            lc_fail = self.generate_lifecycle(
                source_file=self.file_path,
                domain=self.domain,
                life_type=LifeType.DATA_CLEAN_FAILED,
                usage_purpose="Data Cleaning",
            ).to_dict()
            # 把失败事件也加入到 parsed_data 中再抛出
            if self.parsed_data and isinstance(self.parsed_data, dict):
                self.parsed_data.setdefault("lifecycle", []).append(lc_start)
                self.parsed_data["lifecycle"].append(lc_fail)
            raise

        # 6) 更新 content 并合并生命周期
        if self.parsed_data and isinstance(self.parsed_data, dict):
            origin = self.parsed_data
            origin["content"] = cleaned_text
            origin.setdefault("lifecycle", []).extend([lc_start, lc_end])
            # 重置 parsed_data 以避免二次污染
            self.parsed_data = None
            return origin
        else:
            # 仅返回纯文本时，也可以返回 lifecycle 信息
            return cleaned_text

    def complete_api_url(self, base_url):
        """
        Automatically complete the API URL path for the website
        
        rules:
            1. /chat/completions as default endpoint
            2. Only add version if not already present in path
        """
        base_url = base_url.strip().rstrip('/')

        def has_version(path_parts):
            """Check if path contains a version number"""
            return any(part.startswith('v') and part[1:].isdigit() for part in path_parts)

        if not base_url.startswith('https://'):
            if base_url.startswith('http://'):
                base_url = base_url.replace('http://', 'https://')
            else:
                base_url = f'https://{base_url}'

        # Check if URL is complete with endpoint
        if any(x in base_url for x in ['/completions']):
            return base_url

        # Split URL into components
        parts = base_url.split('/')
        domain_part = parts[2]
        path_parts = parts[3:] if len(parts) > 3 else []

        # Check if path already has a version
        if has_version(path_parts):
            # Join path parts and clean trailing slash
            path = '/'.join(path_parts).rstrip('/')
            # Remove any existing /chat or /completions parts
            path = path.replace('/chat', '')
            # Re-add single /chat/completions
            return f"https://{domain_part}/{path}/chat/completions"
        else:
            # Add default version and endpoint (original logic)
            path = '/'.join(path_parts).rstrip('/')
            return f"https://{domain_part}/{path}/v1/chat/completions" if path \
                else f"https://{domain_part}/v1/chat/completions"

    def get_pre_label(
        self,
        *,
        content: str = None,
        api_key: str,
        base_url: str,
        model_name: str,
        chunk_size: int = 500,
        chunk_overlap: int = 100,
        question_number: int = 5,
        max_workers: int = 5,
        language: str = "zh",
        messages: List[Dict[str, str]] = None,
    ):
        """
        Generate pre-labeling data based on processed document content instead of file path

        :param api_key: API key
        :param base_url: API base URL
        :param model_name: Model name
        :param chunk_size: Chunk size
        :param chunk_overlap: Overlap length
        :param question_number: Number of questions generated per chunk
        :param max_workers: Number of concurrent workers
        :param language: Language for QA generation ("zh" for Chinese, "en" for English)
        :param messages: Custom messages
        :return: List of QA pairs
        """
        # 如果外部传入了 content，就直接用；否则再走 parse/clean 流程
        if content is not None:
            text = content
        else:
<<<<<<< HEAD
            processed = self.get_data()
            # 与原逻辑一致，将多文件或 dict/str 转为单一字符串
            if isinstance(processed, list):
                parts = [d["content"] if isinstance(d, dict) else d for d in processed]
                text = "\n\n".join(parts)
            elif isinstance(processed, dict):
                text = processed.get("content", "")
            else:
                text = processed

        # 打点：开始 DATA_LABELLING
        self.parsed_data.setdefault("lifecycle", []).append(
            self.generate_lifecycle(
                source_file=self.file_path,
                domain=self.domain,
                life_type=LifeType.DATA_LABELLING,
                usage_purpose="Labeling",
            ).to_dict()
        )
        try:
            base_url = qa_gen.complete_api_url(base_url)
            data = qa_gen.generate_qa_from_content(
            content=text,
=======
            raise ValueError("Unable to extract content field from processed data")

        # complete url
        base_url = self.complete_api_url(base_url)

        # Generate QA pairs using content instead of reading files
        return generate_qa_from_content(
            content=content,
>>>>>>> 8a9b05f0
            api_key=api_key,
            base_url=base_url,
            model_name=model_name,
            chunk_size=chunk_size,
            chunk_overlap=chunk_overlap,
            question_number=question_number,
            language=language,
            max_workers=max_workers,
            message=messages,
        )
            # 打点：成功 DATA_LABELLED
            self.parsed_data["lifecycle"].append(
                self.generate_lifecycle(
                    source_file=self.file_path,
                    domain=self.domain,
                    life_type=LifeType.DATA_LABELLED,
                    usage_purpose="Labeling",
                ).to_dict()
            )
            return data
        except Exception as e:
            # 打点：失败 DATA_LABEL_FAILED
            self.parsed_data["lifecycle"].append(
                self.generate_lifecycle(
                    source_file=self.file_path,
                    domain=self.domain,
                    life_type=LifeType.DATA_LABEL_FAILED,
                    usage_purpose="Labeling",
                ).to_dict()
            )
            raise

    def save_label_data(self, label_data: list, save_file_name: str = None):
        """
        Save label data to file.
        :param label_data: Label data to be saved.
        :param save_file_name: File name to save the label data.
        """
        if not label_data:
            raise ValueError("No data to save.")
        if not save_file_name:
            if isinstance(self.file_path, str):
                save_file_name = os.path.splitext(os.path.basename(self.file_path))[0]
            else:
                save_file_name = "label_data"
        if isinstance(label_data, list):
            with open(save_file_name + ".jsonl", "w", encoding="utf-8") as f:
                for qa_entry in label_data:
                    f.write(json.dumps(qa_entry, ensure_ascii=False) + "\n")
            logger.info(
                f"✅ [Label Data Saved] Label data saved to {save_file_name}.jsonl"
            )

    @staticmethod
    def split_text_into_paragraphs(
        text: str, max_length: int = 500, chunk_overlap: int = 100
    ):
        """
        Split text into paragraphs by sentence boundaries, each paragraph not exceeding max_length characters.
        Paragraphs will have chunk_overlap characters of overlap between them.
        """
        import re

        # Split sentences using Chinese punctuation marks
        sentences = re.split("(?<=[。！？])", text)
        paragraphs = []
        current_paragraph = ""
        overlap_buffer = ""

        for sentence in sentences:
            # If current paragraph plus new sentence doesn't exceed max length
            if len(current_paragraph) + len(sentence) <= max_length:
                current_paragraph += sentence
            else:
                if current_paragraph:
                    # Add current paragraph to results
                    paragraphs.append(current_paragraph)
                    # Save overlap portion
                    overlap_buffer = (
                        current_paragraph[-chunk_overlap:] if chunk_overlap > 0 else ""
                    )
                # Start new paragraph with overlap
                current_paragraph = overlap_buffer + sentence
                overlap_buffer = ""

                # Handle overly long sentences
                while len(current_paragraph) > max_length:
                    # Split long paragraph
                    split_point = max_length - len(overlap_buffer)
                    paragraphs.append(current_paragraph[:split_point])
                    # Update overlap buffer
                    overlap_buffer = (
                        current_paragraph[split_point - chunk_overlap : split_point]
                        if chunk_overlap > 0
                        else ""
                    )
                    current_paragraph = overlap_buffer + current_paragraph[split_point:]
                    overlap_buffer = ""

        # Add the last paragraph
        if current_paragraph:
            paragraphs.append(current_paragraph)

        return paragraphs

    @staticmethod
    def split_with_langchain(
        text: str, chunk_size: int = 500, chunk_overlap: int = 100
    ):
        """
        Split text using LangChain's intelligent text splitting

        :param text: Text to be split
        :param chunk_size: Maximum length of each chunk
        :param chunk_overlap: Number of overlapping characters between chunks
        :return: List of split text
        """
        text_splitter = RecursiveCharacterTextSplitter(
            chunk_size=chunk_size,
            chunk_overlap=chunk_overlap,
            length_function=len,
            is_separator_regex=False,
        )
        return text_splitter.split_text(text)

    def split_data(
        self,
        parsed_data: Union[str, dict] = None,
        chunk_size: int = 500,
        chunk_overlap: int = 100,
        use_langchain: bool = False,
    ):
        """
        Improved splitting method with LangChain option

        :param use_langchain: Whether to use LangChain for splitting
        :param parsed_data: Data to be split, either string or dict
        :param chunk_size: Maximum length of each chunk
        :param chunk_overlap: Number of overlapping characters between chunks
        :return: List or dict of split text
        """
        if parsed_data:
            self.parsed_data = parsed_data
        if not self.parsed_data:
            raise ValueError("No data to split.")

        if use_langchain:
            if isinstance(self.parsed_data, str):
                return self.split_with_langchain(
                    self.parsed_data, chunk_size, chunk_overlap
                )
            elif isinstance(self.parsed_data, dict):
                if "content" not in self.parsed_data:
                    raise ValueError("Input dict must contain 'content' key")
                chunks = self.split_with_langchain(
                    self.parsed_data["content"], chunk_size, chunk_overlap
                )
                result = self.parsed_data.copy()
                result["content"] = chunks
                return result

        # Handle string input
        if isinstance(self.parsed_data, str):
            return self.split_text_into_paragraphs(
                self.parsed_data, chunk_size, chunk_overlap
            )

        # Handle dict input
        elif isinstance(self.parsed_data, dict):
            if "content" not in self.parsed_data:
                raise ValueError("Input dict must contain 'content' key")

            content = self.parsed_data["content"]
            chunks = self.split_text_into_paragraphs(content, chunk_size, chunk_overlap)

            result = self.parsed_data.copy()
            result["content"] = chunks
            return result
        else:
            raise ValueError("Unsupported input type")

    def _parse_file(self, file_path):
        """
        Create a parser instance using ParserFactory and parse the file.

        :param file_path: The path to the file to be parsed.
        :return: The parsed data.
        """
        try:
            parser = ParserFactory.create_parser(
                use_mineru=self.use_mineru,
                file_path=file_path,
                to_markdown=self.to_markdown,
                domain=self.domain,
            )
            if parser:
                return parser.parse(file_path=file_path)
        except Exception as e:
            raise e


if __name__ == "__main__":
    pass
<|MERGE_RESOLUTION|>--- conflicted
+++ resolved
@@ -1,613 +1,602 @@
-import importlib
-import json
-import os
-import time
-from pathlib import Path
-from typing import Dict, List, Union
-
-from langchain.text_splitter import RecursiveCharacterTextSplitter
-from loguru import logger
-from openai import OpenAI
-from datamax.utils.lifecycle_types import LifeType
-from datamax.utils import data_cleaner
-from datamax.parser.base import BaseLife
-import datamax.utils.qa_generator as qa_gen
-
-
-class ModelInvoker:
-    def __init__(self):
-        self.client = None
-
-    def invoke_model(self, api_key, base_url, model_name, messages):
-        base_url = qa_gen.complete_api_url(base_url)
-        self.client = OpenAI(
-            api_key=api_key,
-            base_url=base_url,
-        )
-
-        completion = self.client.chat.completions.create(
-            model=model_name,
-            messages=messages,
-        )
-        json_data = completion.model_dump()
-        return json_data.get("choices")[0].get("message").get("content", "")
-
-
-class ParserFactory:
-    @staticmethod
-    def create_parser(
-        file_path: str,
-        use_mineru: bool = False,
-        to_markdown: bool = False,
-        domain: str = "Technology",
-    ):
-        """
-        Create a parser instance based on the file extension.
-        :param file_path: The path to the file to be parsed.
-        :param to_markdown: Flag to indicate whether the output should be in Markdown format.
-                    (only supported files in .doc or .docx format)
-        :param use_mineru: Flag to indicate whether MinerU should be used. (only supported files in .pdf format)
-        :return: An instance of the parser class corresponding to the file extension.
-        """
-        file_extension = os.path.splitext(file_path)[1].lower()
-        parser_class_name = {
-            ".md": "MarkdownParser",
-            ".docx": "DocxParser",
-            ".doc": "DocParser",
-            ".wps": "WpsParser",
-            ".epub": "EpubParser",
-            ".html": "HtmlParser",
-            ".txt": "TxtParser",
-            ".pptx": "PptxParser",
-            ".ppt": "PptParser",
-            ".pdf": "PdfParser",
-            ".jpg": "ImageParser",
-            ".jpeg": "ImageParser",
-            ".png": "ImageParser",
-            ".webp": "ImageParser",
-            ".xlsx": "XlsxParser",
-            ".xls": "XlsParser",
-        }.get(file_extension)
-
-        if not parser_class_name:
-            return None
-
-        if file_extension in [".jpg", "jpeg", ".png", ".webp"]:
-            module_name = f"datamax.parser.image_parser"
-        else:
-            # Dynamically determine the module name based on the file extension
-            module_name = f"datamax.parser.{file_extension[1:]}_parser"
-
-        try:
-            # Dynamically import the module and get the class
-            module = importlib.import_module(module_name)
-            parser_class = getattr(module, parser_class_name)
-
-            # Special handling for PdfParser arguments
-            if parser_class_name == "PdfParser":
-                return parser_class(
-                    file_path=file_path,
-                    use_mineru=use_mineru,
-                    domain=domain,
-                )
-            elif parser_class_name == "DocxParser" or parser_class_name == "DocParser" or parser_class_name == "WpsParser":
-                return parser_class(
-                    file_path=file_path, to_markdown=to_markdown, use_uno=True, domain=domain,
-                )
-            elif parser_class_name == "XlsxParser":
-                return parser_class(file_path=file_path, domain=domain,)
-            else:
-                return parser_class(file_path=file_path, domain=domain,)
-
-        except (ImportError, AttributeError) as e:
-            raise e
-
-
-class DataMax(BaseLife):
-    def __init__(
-        self,
-        file_path: Union[str, list] = "",
-        use_mineru: bool = False,
-        to_markdown: bool = False,
-        ttl: int = 3600,
-        domain: str = "Technology",
-    ):
-        """
-        Initialize the DataMaxParser with file path and parsing options.
-
-        :param file_path: The path to the file or directory to be parsed.
-        :param use_mineru: Flag to indicate whether MinerU should be used.
-        :param to_markdown: Flag to indicate whether the output should be in Markdown format.
-        :param ttl: Time to live for the cache.
-        """
-        super().__init__(domain=domain)
-        self.file_path = file_path
-        self.use_mineru = use_mineru
-        self.to_markdown = to_markdown
-        self.parsed_data = None
-        self.model_invoker = ModelInvoker()
-        self._cache = {}
-        self.ttl = ttl
-
-    def set_data(self, file_name, parsed_data):
-        """
-        Set cached data
-        :param file_name: File name as cache key
-        :param parsed_data: Parsed data as value
-        """
-        logger.info(f"cache ttl is {self.ttl}s")
-        if self.ttl > 0:
-            self._cache[file_name] = {
-                "data": parsed_data,
-                "ttl": time.time() + self.ttl,
-            }
-            logger.info(
-                f"✅ [Cache Updated] Cached data for {file_name}, ttl: {self._cache[file_name]['ttl']}"
-            )
-
-    def get_data(self):
-        """
-        Parse the file or directory specified in the file path and return the data.
-
-        :return: A list of parsed data if the file path is a directory, otherwise a single parsed data.
-        """
-        try:
-            if isinstance(self.file_path, list):
-                parsed_data = []
-                for f in self.file_path:
-                    file_name = os.path.basename(f)
-                    if (
-                        file_name in self._cache
-                        and self._cache[file_name]["ttl"] > time.time()
-                    ):
-                        logger.info(f"✅ [Cache Hit] Using cached data for {file_name}")
-                        parsed_data.append(self._cache[file_name]["data"])
-                    else:
-                        logger.info(
-                            f"⏳ [Cache Miss] No cached data for {file_name}, parsing..."
-                        )
-                        self._cache = {
-                            k: v
-                            for k, v in self._cache.items()
-                            if v["ttl"] > time.time()
-                        }
-                        res_data = self._parse_file(f)
-                        parsed_data.append(res_data)
-                        self.set_data(file_name, res_data)
-                return parsed_data
-
-            elif isinstance(self.file_path, str) and os.path.isfile(self.file_path):
-                file_name = os.path.basename(self.file_path)
-                if (
-                    file_name in self._cache
-                    and self._cache[file_name]["ttl"] > time.time()
-                ):
-                    logger.info(f"✅ [Cache Hit] Using cached data for {file_name}")
-                    self.parsed_data = self._cache[file_name]["data"]
-                    return self.parsed_data
-                else:
-                    logger.info(
-                        f"⏳ [Cache Miss] No cached data for {file_name}, parsing..."
-                    )
-                    self._cache = {
-                        k: v for k, v in self._cache.items() if v["ttl"] > time.time()
-                    }
-                    parsed_data = self._parse_file(self.file_path)
-                    self.parsed_data = parsed_data
-                    self.set_data(file_name, parsed_data)
-                    return parsed_data
-
-            elif isinstance(self.file_path, str) and os.path.isdir(self.file_path):
-                file_list = [
-                    str(file) for file in list(Path(self.file_path).rglob("*.*"))
-                ]
-                parsed_data = []
-                for f in file_list:
-                    if os.path.isfile(f):
-                        file_name = os.path.basename(f)
-                        if (
-                            file_name in self._cache
-                            and self._cache[file_name]["ttl"] > time.time()
-                        ):
-                            logger.info(
-                                f"✅ [Cache Hit] Using cached data for {file_name}"
-                            )
-                            parsed_data.append(self._cache[file_name]["data"])
-                        else:
-                            logger.info(
-                                f"⏳ [Cache Miss] No cached data for {file_name}, parsing..."
-                            )
-                            self._cache = {
-                                k: v
-                                for k, v in self._cache.items()
-                                if v["ttl"] > time.time()
-                            }
-                            res_data = self._parse_file(f)
-                            parsed_data.append(res_data)
-                            self.set_data(file_name, res_data)
-                return parsed_data
-            else:
-                raise ValueError("Invalid file path.")
-
-        except Exception as e:
-            raise e
-
-    def clean_data(self, method_list: List[str], text: str = None):
-        """
-        Clean data
-
-        methods include AbnormalCleaner, TextFilter, PrivacyDesensitization which are 1, 2, 3
-
-        :return: Cleaned data
-        """
-        # 1) 准备原始内容
-        if text:
-            cleaned_text = text
-        elif self.parsed_data:
-            cleaned_text = self.parsed_data.get("content")
-        else:
-            raise ValueError("No data to clean.")
-        # 2) 触发“清洗开始”
-        lc_start = self.generate_lifecycle(
-            source_file=self.file_path,
-            domain=self.domain,
-            life_type=LifeType.DATA_CLEANING,
-            usage_purpose="Data Cleaning",
-        ).to_dict()
-
-        try:
-            # 3) 执行清洗步骤
-            for method in method_list:
-                if method == "abnormal":
-                    cleaned_text = data_cleaner.AbnormalCleaner(cleaned_text).to_clean().get("text")
-                elif method == "filter":
-                    cleaned_text = data_cleaner.TextFilter(cleaned_text).to_filter().get("text", "")
-                elif method == "private":
-                    cleaned_text = data_cleaner.PrivacyDesensitization(cleaned_text).to_private().get("text")
-
-            # 4) 清洗成功，触发“清洗完成”
-            lc_end = self.generate_lifecycle(
-                source_file=self.file_path,
-                domain=self.domain,
-                life_type=LifeType.DATA_CLEANED,
-                usage_purpose="Data Cleaning",
-            ).to_dict()
-
-        except Exception as e:
-            # 5) 清洗失败，触发“清洗失败”
-            lc_fail = self.generate_lifecycle(
-                source_file=self.file_path,
-                domain=self.domain,
-                life_type=LifeType.DATA_CLEAN_FAILED,
-                usage_purpose="Data Cleaning",
-            ).to_dict()
-            # 把失败事件也加入到 parsed_data 中再抛出
-            if self.parsed_data and isinstance(self.parsed_data, dict):
-                self.parsed_data.setdefault("lifecycle", []).append(lc_start)
-                self.parsed_data["lifecycle"].append(lc_fail)
-            raise
-
-        # 6) 更新 content 并合并生命周期
-        if self.parsed_data and isinstance(self.parsed_data, dict):
-            origin = self.parsed_data
-            origin["content"] = cleaned_text
-            origin.setdefault("lifecycle", []).extend([lc_start, lc_end])
-            # 重置 parsed_data 以避免二次污染
-            self.parsed_data = None
-            return origin
-        else:
-            # 仅返回纯文本时，也可以返回 lifecycle 信息
-            return cleaned_text
-
-    def complete_api_url(self, base_url):
-        """
-        Automatically complete the API URL path for the website
-        
-        rules:
-            1. /chat/completions as default endpoint
-            2. Only add version if not already present in path
-        """
-        base_url = base_url.strip().rstrip('/')
-
-        def has_version(path_parts):
-            """Check if path contains a version number"""
-            return any(part.startswith('v') and part[1:].isdigit() for part in path_parts)
-
-        if not base_url.startswith('https://'):
-            if base_url.startswith('http://'):
-                base_url = base_url.replace('http://', 'https://')
-            else:
-                base_url = f'https://{base_url}'
-
-        # Check if URL is complete with endpoint
-        if any(x in base_url for x in ['/completions']):
-            return base_url
-
-        # Split URL into components
-        parts = base_url.split('/')
-        domain_part = parts[2]
-        path_parts = parts[3:] if len(parts) > 3 else []
-
-        # Check if path already has a version
-        if has_version(path_parts):
-            # Join path parts and clean trailing slash
-            path = '/'.join(path_parts).rstrip('/')
-            # Remove any existing /chat or /completions parts
-            path = path.replace('/chat', '')
-            # Re-add single /chat/completions
-            return f"https://{domain_part}/{path}/chat/completions"
-        else:
-            # Add default version and endpoint (original logic)
-            path = '/'.join(path_parts).rstrip('/')
-            return f"https://{domain_part}/{path}/v1/chat/completions" if path \
-                else f"https://{domain_part}/v1/chat/completions"
-
-    def get_pre_label(
-        self,
-        *,
-        content: str = None,
-        api_key: str,
-        base_url: str,
-        model_name: str,
-        chunk_size: int = 500,
-        chunk_overlap: int = 100,
-        question_number: int = 5,
-        max_workers: int = 5,
-        language: str = "zh",
-        messages: List[Dict[str, str]] = None,
-    ):
-        """
-        Generate pre-labeling data based on processed document content instead of file path
-
-        :param api_key: API key
-        :param base_url: API base URL
-        :param model_name: Model name
-        :param chunk_size: Chunk size
-        :param chunk_overlap: Overlap length
-        :param question_number: Number of questions generated per chunk
-        :param max_workers: Number of concurrent workers
-        :param language: Language for QA generation ("zh" for Chinese, "en" for English)
-        :param messages: Custom messages
-        :return: List of QA pairs
-        """
-        # 如果外部传入了 content，就直接用；否则再走 parse/clean 流程
-        if content is not None:
-            text = content
-        else:
-<<<<<<< HEAD
-            processed = self.get_data()
-            # 与原逻辑一致，将多文件或 dict/str 转为单一字符串
-            if isinstance(processed, list):
-                parts = [d["content"] if isinstance(d, dict) else d for d in processed]
-                text = "\n\n".join(parts)
-            elif isinstance(processed, dict):
-                text = processed.get("content", "")
-            else:
-                text = processed
-
-        # 打点：开始 DATA_LABELLING
-        self.parsed_data.setdefault("lifecycle", []).append(
-            self.generate_lifecycle(
-                source_file=self.file_path,
-                domain=self.domain,
-                life_type=LifeType.DATA_LABELLING,
-                usage_purpose="Labeling",
-            ).to_dict()
-        )
-        try:
-            base_url = qa_gen.complete_api_url(base_url)
-            data = qa_gen.generate_qa_from_content(
-            content=text,
-=======
-            raise ValueError("Unable to extract content field from processed data")
-
-        # complete url
-        base_url = self.complete_api_url(base_url)
-
-        # Generate QA pairs using content instead of reading files
-        return generate_qa_from_content(
-            content=content,
->>>>>>> 8a9b05f0
-            api_key=api_key,
-            base_url=base_url,
-            model_name=model_name,
-            chunk_size=chunk_size,
-            chunk_overlap=chunk_overlap,
-            question_number=question_number,
-            language=language,
-            max_workers=max_workers,
-            message=messages,
-        )
-            # 打点：成功 DATA_LABELLED
-            self.parsed_data["lifecycle"].append(
-                self.generate_lifecycle(
-                    source_file=self.file_path,
-                    domain=self.domain,
-                    life_type=LifeType.DATA_LABELLED,
-                    usage_purpose="Labeling",
-                ).to_dict()
-            )
-            return data
-        except Exception as e:
-            # 打点：失败 DATA_LABEL_FAILED
-            self.parsed_data["lifecycle"].append(
-                self.generate_lifecycle(
-                    source_file=self.file_path,
-                    domain=self.domain,
-                    life_type=LifeType.DATA_LABEL_FAILED,
-                    usage_purpose="Labeling",
-                ).to_dict()
-            )
-            raise
-
-    def save_label_data(self, label_data: list, save_file_name: str = None):
-        """
-        Save label data to file.
-        :param label_data: Label data to be saved.
-        :param save_file_name: File name to save the label data.
-        """
-        if not label_data:
-            raise ValueError("No data to save.")
-        if not save_file_name:
-            if isinstance(self.file_path, str):
-                save_file_name = os.path.splitext(os.path.basename(self.file_path))[0]
-            else:
-                save_file_name = "label_data"
-        if isinstance(label_data, list):
-            with open(save_file_name + ".jsonl", "w", encoding="utf-8") as f:
-                for qa_entry in label_data:
-                    f.write(json.dumps(qa_entry, ensure_ascii=False) + "\n")
-            logger.info(
-                f"✅ [Label Data Saved] Label data saved to {save_file_name}.jsonl"
-            )
-
-    @staticmethod
-    def split_text_into_paragraphs(
-        text: str, max_length: int = 500, chunk_overlap: int = 100
-    ):
-        """
-        Split text into paragraphs by sentence boundaries, each paragraph not exceeding max_length characters.
-        Paragraphs will have chunk_overlap characters of overlap between them.
-        """
-        import re
-
-        # Split sentences using Chinese punctuation marks
-        sentences = re.split("(?<=[。！？])", text)
-        paragraphs = []
-        current_paragraph = ""
-        overlap_buffer = ""
-
-        for sentence in sentences:
-            # If current paragraph plus new sentence doesn't exceed max length
-            if len(current_paragraph) + len(sentence) <= max_length:
-                current_paragraph += sentence
-            else:
-                if current_paragraph:
-                    # Add current paragraph to results
-                    paragraphs.append(current_paragraph)
-                    # Save overlap portion
-                    overlap_buffer = (
-                        current_paragraph[-chunk_overlap:] if chunk_overlap > 0 else ""
-                    )
-                # Start new paragraph with overlap
-                current_paragraph = overlap_buffer + sentence
-                overlap_buffer = ""
-
-                # Handle overly long sentences
-                while len(current_paragraph) > max_length:
-                    # Split long paragraph
-                    split_point = max_length - len(overlap_buffer)
-                    paragraphs.append(current_paragraph[:split_point])
-                    # Update overlap buffer
-                    overlap_buffer = (
-                        current_paragraph[split_point - chunk_overlap : split_point]
-                        if chunk_overlap > 0
-                        else ""
-                    )
-                    current_paragraph = overlap_buffer + current_paragraph[split_point:]
-                    overlap_buffer = ""
-
-        # Add the last paragraph
-        if current_paragraph:
-            paragraphs.append(current_paragraph)
-
-        return paragraphs
-
-    @staticmethod
-    def split_with_langchain(
-        text: str, chunk_size: int = 500, chunk_overlap: int = 100
-    ):
-        """
-        Split text using LangChain's intelligent text splitting
-
-        :param text: Text to be split
-        :param chunk_size: Maximum length of each chunk
-        :param chunk_overlap: Number of overlapping characters between chunks
-        :return: List of split text
-        """
-        text_splitter = RecursiveCharacterTextSplitter(
-            chunk_size=chunk_size,
-            chunk_overlap=chunk_overlap,
-            length_function=len,
-            is_separator_regex=False,
-        )
-        return text_splitter.split_text(text)
-
-    def split_data(
-        self,
-        parsed_data: Union[str, dict] = None,
-        chunk_size: int = 500,
-        chunk_overlap: int = 100,
-        use_langchain: bool = False,
-    ):
-        """
-        Improved splitting method with LangChain option
-
-        :param use_langchain: Whether to use LangChain for splitting
-        :param parsed_data: Data to be split, either string or dict
-        :param chunk_size: Maximum length of each chunk
-        :param chunk_overlap: Number of overlapping characters between chunks
-        :return: List or dict of split text
-        """
-        if parsed_data:
-            self.parsed_data = parsed_data
-        if not self.parsed_data:
-            raise ValueError("No data to split.")
-
-        if use_langchain:
-            if isinstance(self.parsed_data, str):
-                return self.split_with_langchain(
-                    self.parsed_data, chunk_size, chunk_overlap
-                )
-            elif isinstance(self.parsed_data, dict):
-                if "content" not in self.parsed_data:
-                    raise ValueError("Input dict must contain 'content' key")
-                chunks = self.split_with_langchain(
-                    self.parsed_data["content"], chunk_size, chunk_overlap
-                )
-                result = self.parsed_data.copy()
-                result["content"] = chunks
-                return result
-
-        # Handle string input
-        if isinstance(self.parsed_data, str):
-            return self.split_text_into_paragraphs(
-                self.parsed_data, chunk_size, chunk_overlap
-            )
-
-        # Handle dict input
-        elif isinstance(self.parsed_data, dict):
-            if "content" not in self.parsed_data:
-                raise ValueError("Input dict must contain 'content' key")
-
-            content = self.parsed_data["content"]
-            chunks = self.split_text_into_paragraphs(content, chunk_size, chunk_overlap)
-
-            result = self.parsed_data.copy()
-            result["content"] = chunks
-            return result
-        else:
-            raise ValueError("Unsupported input type")
-
-    def _parse_file(self, file_path):
-        """
-        Create a parser instance using ParserFactory and parse the file.
-
-        :param file_path: The path to the file to be parsed.
-        :return: The parsed data.
-        """
-        try:
-            parser = ParserFactory.create_parser(
-                use_mineru=self.use_mineru,
-                file_path=file_path,
-                to_markdown=self.to_markdown,
-                domain=self.domain,
-            )
-            if parser:
-                return parser.parse(file_path=file_path)
-        except Exception as e:
-            raise e
-
-
-if __name__ == "__main__":
-    pass
+import importlib
+import json
+import os
+import time
+from pathlib import Path
+from typing import Dict, List, Union
+
+from langchain.text_splitter import RecursiveCharacterTextSplitter
+from loguru import logger
+from openai import OpenAI
+from datamax.utils.lifecycle_types import LifeType
+from datamax.utils import data_cleaner
+from datamax.parser.base import BaseLife
+import datamax.utils.qa_generator as qa_gen
+
+
+class ModelInvoker:
+    def __init__(self):
+        self.client = None
+
+    def invoke_model(self, api_key, base_url, model_name, messages):
+        base_url = qa_gen.complete_api_url(base_url)
+        self.client = OpenAI(
+            api_key=api_key,
+            base_url=base_url,
+        )
+
+        completion = self.client.chat.completions.create(
+            model=model_name,
+            messages=messages,
+        )
+        json_data = completion.model_dump()
+        return json_data.get("choices")[0].get("message").get("content", "")
+
+
+class ParserFactory:
+    @staticmethod
+    def create_parser(
+        file_path: str,
+        use_mineru: bool = False,
+        to_markdown: bool = False,
+        domain: str = "Technology",
+    ):
+        """
+        Create a parser instance based on the file extension.
+        :param file_path: The path to the file to be parsed.
+        :param to_markdown: Flag to indicate whether the output should be in Markdown format.
+                    (only supported files in .doc or .docx format)
+        :param use_mineru: Flag to indicate whether MinerU should be used. (only supported files in .pdf format)
+        :return: An instance of the parser class corresponding to the file extension.
+        """
+        file_extension = os.path.splitext(file_path)[1].lower()
+        parser_class_name = {
+            ".md": "MarkdownParser",
+            ".docx": "DocxParser",
+            ".doc": "DocParser",
+            ".wps": "WpsParser",
+            ".epub": "EpubParser",
+            ".html": "HtmlParser",
+            ".txt": "TxtParser",
+            ".pptx": "PptxParser",
+            ".ppt": "PptParser",
+            ".pdf": "PdfParser",
+            ".jpg": "ImageParser",
+            ".jpeg": "ImageParser",
+            ".png": "ImageParser",
+            ".webp": "ImageParser",
+            ".xlsx": "XlsxParser",
+            ".xls": "XlsParser",
+        }.get(file_extension)
+
+        if not parser_class_name:
+            return None
+
+        if file_extension in [".jpg", "jpeg", ".png", ".webp"]:
+            module_name = f"datamax.parser.image_parser"
+        else:
+            # Dynamically determine the module name based on the file extension
+            module_name = f"datamax.parser.{file_extension[1:]}_parser"
+
+        try:
+            # Dynamically import the module and get the class
+            module = importlib.import_module(module_name)
+            parser_class = getattr(module, parser_class_name)
+
+            # Special handling for PdfParser arguments
+            if parser_class_name == "PdfParser":
+                return parser_class(
+                    file_path=file_path,
+                    use_mineru=use_mineru,
+                    domain=domain,
+                )
+            elif parser_class_name == "DocxParser" or parser_class_name == "DocParser" or parser_class_name == "WpsParser":
+                return parser_class(
+                    file_path=file_path, to_markdown=to_markdown, use_uno=True, domain=domain,
+                )
+            elif parser_class_name == "XlsxParser":
+                return parser_class(file_path=file_path, domain=domain,)
+            else:
+                return parser_class(file_path=file_path, domain=domain,)
+
+        except (ImportError, AttributeError) as e:
+            raise e
+
+
+class DataMax(BaseLife):
+    def __init__(
+        self,
+        file_path: Union[str, list] = "",
+        use_mineru: bool = False,
+        to_markdown: bool = False,
+        ttl: int = 3600,
+        domain: str = "Technology",
+    ):
+        """
+        Initialize the DataMaxParser with file path and parsing options.
+
+        :param file_path: The path to the file or directory to be parsed.
+        :param use_mineru: Flag to indicate whether MinerU should be used.
+        :param to_markdown: Flag to indicate whether the output should be in Markdown format.
+        :param ttl: Time to live for the cache.
+        """
+        super().__init__(domain=domain)
+        self.file_path = file_path
+        self.use_mineru = use_mineru
+        self.to_markdown = to_markdown
+        self.parsed_data = None
+        self.model_invoker = ModelInvoker()
+        self._cache = {}
+        self.ttl = ttl
+
+    def set_data(self, file_name, parsed_data):
+        """
+        Set cached data
+        :param file_name: File name as cache key
+        :param parsed_data: Parsed data as value
+        """
+        logger.info(f"cache ttl is {self.ttl}s")
+        if self.ttl > 0:
+            self._cache[file_name] = {
+                "data": parsed_data,
+                "ttl": time.time() + self.ttl,
+            }
+            logger.info(
+                f"✅ [Cache Updated] Cached data for {file_name}, ttl: {self._cache[file_name]['ttl']}"
+            )
+
+    def get_data(self):
+        """
+        Parse the file or directory specified in the file path and return the data.
+
+        :return: A list of parsed data if the file path is a directory, otherwise a single parsed data.
+        """
+        try:
+            if isinstance(self.file_path, list):
+                parsed_data = []
+                for f in self.file_path:
+                    file_name = os.path.basename(f)
+                    if (
+                        file_name in self._cache
+                        and self._cache[file_name]["ttl"] > time.time()
+                    ):
+                        logger.info(f"✅ [Cache Hit] Using cached data for {file_name}")
+                        parsed_data.append(self._cache[file_name]["data"])
+                    else:
+                        logger.info(
+                            f"⏳ [Cache Miss] No cached data for {file_name}, parsing..."
+                        )
+                        self._cache = {
+                            k: v
+                            for k, v in self._cache.items()
+                            if v["ttl"] > time.time()
+                        }
+                        res_data = self._parse_file(f)
+                        parsed_data.append(res_data)
+                        self.set_data(file_name, res_data)
+                return parsed_data
+
+            elif isinstance(self.file_path, str) and os.path.isfile(self.file_path):
+                file_name = os.path.basename(self.file_path)
+                if (
+                    file_name in self._cache
+                    and self._cache[file_name]["ttl"] > time.time()
+                ):
+                    logger.info(f"✅ [Cache Hit] Using cached data for {file_name}")
+                    self.parsed_data = self._cache[file_name]["data"]
+                    return self.parsed_data
+                else:
+                    logger.info(
+                        f"⏳ [Cache Miss] No cached data for {file_name}, parsing..."
+                    )
+                    self._cache = {
+                        k: v for k, v in self._cache.items() if v["ttl"] > time.time()
+                    }
+                    parsed_data = self._parse_file(self.file_path)
+                    self.parsed_data = parsed_data
+                    self.set_data(file_name, parsed_data)
+                    return parsed_data
+
+            elif isinstance(self.file_path, str) and os.path.isdir(self.file_path):
+                file_list = [
+                    str(file) for file in list(Path(self.file_path).rglob("*.*"))
+                ]
+                parsed_data = []
+                for f in file_list:
+                    if os.path.isfile(f):
+                        file_name = os.path.basename(f)
+                        if (
+                            file_name in self._cache
+                            and self._cache[file_name]["ttl"] > time.time()
+                        ):
+                            logger.info(
+                                f"✅ [Cache Hit] Using cached data for {file_name}"
+                            )
+                            parsed_data.append(self._cache[file_name]["data"])
+                        else:
+                            logger.info(
+                                f"⏳ [Cache Miss] No cached data for {file_name}, parsing..."
+                            )
+                            self._cache = {
+                                k: v
+                                for k, v in self._cache.items()
+                                if v["ttl"] > time.time()
+                            }
+                            res_data = self._parse_file(f)
+                            parsed_data.append(res_data)
+                            self.set_data(file_name, res_data)
+                return parsed_data
+            else:
+                raise ValueError("Invalid file path.")
+
+        except Exception as e:
+            raise e
+
+    def clean_data(self, method_list: List[str], text: str = None):
+        """
+        Clean data
+
+        methods include AbnormalCleaner, TextFilter, PrivacyDesensitization which are 1, 2, 3
+
+        :return: Cleaned data
+        """
+        # 1) 准备原始内容
+        if text:
+            cleaned_text = text
+        elif self.parsed_data:
+            cleaned_text = self.parsed_data.get("content")
+        else:
+            raise ValueError("No data to clean.")
+        # 2) 触发“清洗开始”
+        lc_start = self.generate_lifecycle(
+            source_file=self.file_path,
+            domain=self.domain,
+            life_type=LifeType.DATA_CLEANING,
+            usage_purpose="Data Cleaning",
+        ).to_dict()
+
+        try:
+            # 3) 执行清洗步骤
+            for method in method_list:
+                if method == "abnormal":
+                    cleaned_text = data_cleaner.AbnormalCleaner(cleaned_text).to_clean().get("text")
+                elif method == "filter":
+                    cleaned_text = data_cleaner.TextFilter(cleaned_text).to_filter().get("text", "")
+                elif method == "private":
+                    cleaned_text = data_cleaner.PrivacyDesensitization(cleaned_text).to_private().get("text")
+
+            # 4) 清洗成功，触发“清洗完成”
+            lc_end = self.generate_lifecycle(
+                source_file=self.file_path,
+                domain=self.domain,
+                life_type=LifeType.DATA_CLEANED,
+                usage_purpose="Data Cleaning",
+            ).to_dict()
+
+        except Exception as e:
+            # 5) 清洗失败，触发“清洗失败”
+            lc_fail = self.generate_lifecycle(
+                source_file=self.file_path,
+                domain=self.domain,
+                life_type=LifeType.DATA_CLEAN_FAILED,
+                usage_purpose="Data Cleaning",
+            ).to_dict()
+            # 把失败事件也加入到 parsed_data 中再抛出
+            if self.parsed_data and isinstance(self.parsed_data, dict):
+                self.parsed_data.setdefault("lifecycle", []).append(lc_start)
+                self.parsed_data["lifecycle"].append(lc_fail)
+            raise
+
+        # 6) 更新 content 并合并生命周期
+        if self.parsed_data and isinstance(self.parsed_data, dict):
+            origin = self.parsed_data
+            origin["content"] = cleaned_text
+            origin.setdefault("lifecycle", []).extend([lc_start, lc_end])
+            # 重置 parsed_data 以避免二次污染
+            self.parsed_data = None
+            return origin
+        else:
+            # 仅返回纯文本时，也可以返回 lifecycle 信息
+            return cleaned_text
+
+    def complete_api_url(self, base_url):
+        """
+        Automatically complete the API URL path for the website
+        
+        rules:
+            1. /chat/completions as default endpoint
+            2. Only add version if not already present in path
+        """
+        base_url = base_url.strip().rstrip('/')
+
+        def has_version(path_parts):
+            """Check if path contains a version number"""
+            return any(part.startswith('v') and part[1:].isdigit() for part in path_parts)
+
+        if not base_url.startswith('https://'):
+            if base_url.startswith('http://'):
+                base_url = base_url.replace('http://', 'https://')
+            else:
+                base_url = f'https://{base_url}'
+
+        # Check if URL is complete with endpoint
+        if any(x in base_url for x in ['/completions']):
+            return base_url
+
+        # Split URL into components
+        parts = base_url.split('/')
+        domain_part = parts[2]
+        path_parts = parts[3:] if len(parts) > 3 else []
+
+        # Check if path already has a version
+        if has_version(path_parts):
+            # Join path parts and clean trailing slash
+            path = '/'.join(path_parts).rstrip('/')
+            # Remove any existing /chat or /completions parts
+            path = path.replace('/chat', '')
+            # Re-add single /chat/completions
+            return f"https://{domain_part}/{path}/chat/completions"
+        else:
+            # Add default version and endpoint (original logic)
+            path = '/'.join(path_parts).rstrip('/')
+            return f"https://{domain_part}/{path}/v1/chat/completions" if path \
+                else f"https://{domain_part}/v1/chat/completions"
+
+    def get_pre_label(
+        self,
+        *,
+        content: str = None,
+        api_key: str,
+        base_url: str,
+        model_name: str,
+        chunk_size: int = 500,
+        chunk_overlap: int = 100,
+        question_number: int = 5,
+        max_workers: int = 5,
+        language: str = "zh",
+        messages: List[Dict[str, str]] = None,
+    ):
+        """
+        Generate pre-labeling data based on processed document content instead of file path
+
+        :param api_key: API key
+        :param base_url: API base URL
+        :param model_name: Model name
+        :param chunk_size: Chunk size
+        :param chunk_overlap: Overlap length
+        :param question_number: Number of questions generated per chunk
+        :param max_workers: Number of concurrent workers
+        :param language: Language for QA generation ("zh" for Chinese, "en" for English)
+        :param messages: Custom messages
+        :return: List of QA pairs
+        """
+        # 如果外部传入了 content，就直接用；否则再走 parse/clean 流程
+        if content is not None:
+            text = content
+        else:
+            processed = self.get_data()
+            # 与原逻辑一致，将多文件或 dict/str 转为单一字符串
+            if isinstance(processed, list):
+                parts = [d["content"] if isinstance(d, dict) else d for d in processed]
+                text = "\n\n".join(parts)
+            elif isinstance(processed, dict):
+                text = processed.get("content", "")
+            else:
+                text = processed
+
+        # 打点：开始 DATA_LABELLING
+        self.parsed_data.setdefault("lifecycle", []).append(
+            self.generate_lifecycle(
+                source_file=self.file_path,
+                domain=self.domain,
+                life_type=LifeType.DATA_LABELLING,
+                usage_purpose="Labeling",
+            ).to_dict()
+        )
+        try:
+            base_url = qa_gen.complete_api_url(base_url)
+            data = qa_gen.generate_qa_from_content(
+            content=text,
+            api_key=api_key,
+            base_url=base_url,
+            model_name=model_name,
+            chunk_size=chunk_size,
+            chunk_overlap=chunk_overlap,
+            question_number=question_number,
+            language=language,
+            max_workers=max_workers,
+            message=messages,
+        )
+            # 打点：成功 DATA_LABELLED
+            self.parsed_data["lifecycle"].append(
+                self.generate_lifecycle(
+                    source_file=self.file_path,
+                    domain=self.domain,
+                    life_type=LifeType.DATA_LABELLED,
+                    usage_purpose="Labeling",
+                ).to_dict()
+            )
+            return data
+        except Exception as e:
+            # 打点：失败 DATA_LABEL_FAILED
+            self.parsed_data["lifecycle"].append(
+                self.generate_lifecycle(
+                    source_file=self.file_path,
+                    domain=self.domain,
+                    life_type=LifeType.DATA_LABEL_FAILED,
+                    usage_purpose="Labeling",
+                ).to_dict()
+            )
+            raise
+
+    def save_label_data(self, label_data: list, save_file_name: str = None):
+        """
+        Save label data to file.
+        :param label_data: Label data to be saved.
+        :param save_file_name: File name to save the label data.
+        """
+        if not label_data:
+            raise ValueError("No data to save.")
+        if not save_file_name:
+            if isinstance(self.file_path, str):
+                save_file_name = os.path.splitext(os.path.basename(self.file_path))[0]
+            else:
+                save_file_name = "label_data"
+        if isinstance(label_data, list):
+            with open(save_file_name + ".jsonl", "w", encoding="utf-8") as f:
+                for qa_entry in label_data:
+                    f.write(json.dumps(qa_entry, ensure_ascii=False) + "\n")
+            logger.info(
+                f"✅ [Label Data Saved] Label data saved to {save_file_name}.jsonl"
+            )
+
+    @staticmethod
+    def split_text_into_paragraphs(
+        text: str, max_length: int = 500, chunk_overlap: int = 100
+    ):
+        """
+        Split text into paragraphs by sentence boundaries, each paragraph not exceeding max_length characters.
+        Paragraphs will have chunk_overlap characters of overlap between them.
+        """
+        import re
+
+        # Split sentences using Chinese punctuation marks
+        sentences = re.split("(?<=[。！？])", text)
+        paragraphs = []
+        current_paragraph = ""
+        overlap_buffer = ""
+
+        for sentence in sentences:
+            # If current paragraph plus new sentence doesn't exceed max length
+            if len(current_paragraph) + len(sentence) <= max_length:
+                current_paragraph += sentence
+            else:
+                if current_paragraph:
+                    # Add current paragraph to results
+                    paragraphs.append(current_paragraph)
+                    # Save overlap portion
+                    overlap_buffer = (
+                        current_paragraph[-chunk_overlap:] if chunk_overlap > 0 else ""
+                    )
+                # Start new paragraph with overlap
+                current_paragraph = overlap_buffer + sentence
+                overlap_buffer = ""
+
+                # Handle overly long sentences
+                while len(current_paragraph) > max_length:
+                    # Split long paragraph
+                    split_point = max_length - len(overlap_buffer)
+                    paragraphs.append(current_paragraph[:split_point])
+                    # Update overlap buffer
+                    overlap_buffer = (
+                        current_paragraph[split_point - chunk_overlap : split_point]
+                        if chunk_overlap > 0
+                        else ""
+                    )
+                    current_paragraph = overlap_buffer + current_paragraph[split_point:]
+                    overlap_buffer = ""
+
+        # Add the last paragraph
+        if current_paragraph:
+            paragraphs.append(current_paragraph)
+
+        return paragraphs
+
+    @staticmethod
+    def split_with_langchain(
+        text: str, chunk_size: int = 500, chunk_overlap: int = 100
+    ):
+        """
+        Split text using LangChain's intelligent text splitting
+
+        :param text: Text to be split
+        :param chunk_size: Maximum length of each chunk
+        :param chunk_overlap: Number of overlapping characters between chunks
+        :return: List of split text
+        """
+        text_splitter = RecursiveCharacterTextSplitter(
+            chunk_size=chunk_size,
+            chunk_overlap=chunk_overlap,
+            length_function=len,
+            is_separator_regex=False,
+        )
+        return text_splitter.split_text(text)
+
+    def split_data(
+        self,
+        parsed_data: Union[str, dict] = None,
+        chunk_size: int = 500,
+        chunk_overlap: int = 100,
+        use_langchain: bool = False,
+    ):
+        """
+        Improved splitting method with LangChain option
+
+        :param use_langchain: Whether to use LangChain for splitting
+        :param parsed_data: Data to be split, either string or dict
+        :param chunk_size: Maximum length of each chunk
+        :param chunk_overlap: Number of overlapping characters between chunks
+        :return: List or dict of split text
+        """
+        if parsed_data:
+            self.parsed_data = parsed_data
+        if not self.parsed_data:
+            raise ValueError("No data to split.")
+
+        if use_langchain:
+            if isinstance(self.parsed_data, str):
+                return self.split_with_langchain(
+                    self.parsed_data, chunk_size, chunk_overlap
+                )
+            elif isinstance(self.parsed_data, dict):
+                if "content" not in self.parsed_data:
+                    raise ValueError("Input dict must contain 'content' key")
+                chunks = self.split_with_langchain(
+                    self.parsed_data["content"], chunk_size, chunk_overlap
+                )
+                result = self.parsed_data.copy()
+                result["content"] = chunks
+                return result
+
+        # Handle string input
+        if isinstance(self.parsed_data, str):
+            return self.split_text_into_paragraphs(
+                self.parsed_data, chunk_size, chunk_overlap
+            )
+
+        # Handle dict input
+        elif isinstance(self.parsed_data, dict):
+            if "content" not in self.parsed_data:
+                raise ValueError("Input dict must contain 'content' key")
+
+            content = self.parsed_data["content"]
+            chunks = self.split_text_into_paragraphs(content, chunk_size, chunk_overlap)
+
+            result = self.parsed_data.copy()
+            result["content"] = chunks
+            return result
+        else:
+            raise ValueError("Unsupported input type")
+
+    def _parse_file(self, file_path):
+        """
+        Create a parser instance using ParserFactory and parse the file.
+
+        :param file_path: The path to the file to be parsed.
+        :return: The parsed data.
+        """
+        try:
+            parser = ParserFactory.create_parser(
+                use_mineru=self.use_mineru,
+                file_path=file_path,
+                to_markdown=self.to_markdown,
+                domain=self.domain,
+            )
+            if parser:
+                return parser.parse(file_path=file_path)
+        except Exception as e:
+            raise e
+
+
+if __name__ == "__main__":
+    pass