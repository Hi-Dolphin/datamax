import os
import re
import fitz  # PyMuPDF
import subprocess
import tempfile
import base64
from PIL import Image
from typing import List, Union
from contextlib import suppress
from loguru import logger
from openai import OpenAI
from langchain_community.document_loaders import PyMuPDFLoader

from datamax.parser.base import MarkdownOutputVo, BaseLife
from datamax.utils.lifecycle_types import LifeType
from datamax.utils.mineru_operator import pdf_processor

class PdfOcrProcessor(BaseLife):
    """PDF转Markdown"""

    def __init__(self, api_key: str, base_url: str, model_name: str, domain: str = "Technology"):
        # OCR模型可选列表
        OCR_MODEL_MAP = {
            "qwen-vl-ocr": "qwen-vl-ocr",
            "qwen-vl-ocr-latest": "qwen-vl-ocr-latest",
            "qwen-vl-max-latest": "qwen-vl-max-latest",
            "qwen-vl-max": "qwen-vl-max",
            "qwen-vl-plus": "qwen-vl-plus",
            "qwen-vl-plus-latest": "qwen-vl-plus-latest",
        }
        if model_name not in OCR_MODEL_MAP and model_name not in OCR_MODEL_MAP.values():
            raise ValueError("ocr_model_name参数错误，只能为：qwen-vl-ocr[-latest]")
<<<<<<< HEAD
        super().__init__(domain=domain)
        self.api_key = api_key
        self.base_url = base_url
        self.model_name = OCR_MODEL_MAP.get(model_name, model_name)
        self.client = OpenAI(api_key=api_key, base_url=base_url)
        self.domain = domain

    def _pdf_to_images(self, file_path: str, dpi: int = 300) -> List[str]:
        logger.info(f"PDF转图片开始: {file_path}")
        temp_image_paths = []
        doc = fitz.open(file_path)
        try:
            for i in range(len(doc)):
                page = doc.load_page(i)
                pix = page.get_pixmap(dpi=dpi)
                with Image.frombytes("RGB", (pix.width, pix.height), pix.samples) as img:
                    with tempfile.NamedTemporaryFile(suffix=".jpg", delete=False) as temp_file:
                        img.save(temp_file.name, "JPEG", quality=95)
                        temp_image_paths.append(temp_file.name)
            logger.info(f"PDF转图片完成，共 {len(temp_image_paths)} 页: {file_path}")
            return temp_image_paths
        finally:
            doc.close()

    @staticmethod
    def encode_image(image_path):
        return base64.b64encode(open(image_path, "rb").read()).decode("utf-8")

    def _ocr_page_to_markdown(self, image_path: str) -> MarkdownOutputVo:
        logger.info(f"OCR识别图片: {image_path}")
        base64_image = self.encode_image(image_path)
        image_url = f"data:image/jpeg;base64,{base64_image}"
        messages = [
            {
                "role": "system",
                "content": "你是一个Markdown转换专家，请将文档内容转换为标准Markdown格式：\n"
                           "- 表格使用Markdown语法\n"
                           "- 数学公式用$$包裹\n"
                           "- 保留原始段落结构"
            },
            {
                "role": "user",
                "content": [
                    {
                        "type": "image_url",
                        "image_url": {"url": image_url},
                        "min_pixels": 28 * 28 * 4,
                        "max_pixels": 28 * 28 * 8192
                    },
                    {"type": "text", "text": "请以Markdown格式输出本页所有内容"}
                ]
            }
        ]
        try:
            response = self.client.chat.completions.create(
                model=self.model_name,
                messages=messages,
                max_tokens=2048
            )
            raw_text = response.choices[0].message.content or ""
            logger.info(f"OCR识别完成: {image_path}")
            return MarkdownOutputVo(
                extension="md",
                content=self._format_markdown(raw_text)
            )
        except Exception as e:
            logger.error(f"OCR识别失败: {image_path}, 错误: {e}")
            raise

    def _format_markdown(self, text: str) -> str:
        text = re.sub(r'\|(\s*\-+\s*)\|', r'|:---:|', text)
        return re.sub(r'\n{3,}', '\n\n', text).strip()

    def parse(self, file_path: Union[str, List[str]]) -> Union[MarkdownOutputVo, List[MarkdownOutputVo]]:
        """
        支持单文件或多文件PDF转Markdown
        Returns:
            MarkdownOutputVo 或 MarkdownOutputVo 列表
        """
        if isinstance(file_path, str):
            logger.info(f"开始处理PDF: {file_path}")
            lc_start = self.generate_lifecycle(
                source_file=file_path,
                domain=self.domain,
                life_type="DATA_PROCESSING",
                usage_purpose="PDF转Markdown"
            )
            logger.debug(f"⚙️ DATA_PROCESSING 生命周期已生成: {lc_start}")
            combined_md = MarkdownOutputVo(extension="md", content="")
            combined_md.add_lifecycle(lc_start)
            image_paths = self._pdf_to_images(file_path)
            try:
                for i, img_path in enumerate(image_paths):
                    logger.info(f"Processing page {i+1}/{len(image_paths)}: {file_path}")
                    page_md = self._ocr_page_to_markdown(img_path)
                    combined_md.content += f"## 第 {i+1} 页\n\n{page_md.content}\n\n"
                    lc_page = self.generate_lifecycle(
                        source_file=img_path,
                        domain="document_ocr",
                        life_type="text_extraction",
                        usage_purpose="PDF转Markdown"
                    )
                    logger.debug(f"⚙️ text_extraction 生命周期已生成: {lc_page}")
                    combined_md.add_lifecycle(lc_page)
                    with suppress(PermissionError):
                        os.unlink(img_path)
                lc_end = self.generate_lifecycle(
                    source_file=file_path,
                    domain=self.domain,
                    life_type="DATA_PROCESSED",
                    usage_purpose="PDF转Markdown"
                )
                logger.debug(f"⚙️ DATA_PROCESSED 生命周期已生成: {lc_end}")
                combined_md.add_lifecycle(lc_end)
                logger.info(f"处理完成: {file_path}")
                return combined_md
            except Exception as e:
                for p in image_paths:
                    with suppress(PermissionError):
                        os.unlink(p)
                lc_fail = self.generate_lifecycle(
                    source_file=file_path,
                    domain=self.domain,
                    life_type="DATA_PROCESS_FAILED",
                    usage_purpose="PDF转Markdown"
                )
                logger.error(f"处理失败: {file_path}, 错误: {e}, 生命周期: {lc_fail}")
                combined_md.add_lifecycle(lc_fail)
                combined_md.content += f"\n处理失败: {e}"
                return combined_md
        elif isinstance(file_path, list):
            results = []
            for f in file_path:
                try:
                    results.append(self.parse(f))
                except Exception as e:
                    lc_fail = self.generate_lifecycle(
                        source_file=f,
                        domain=self.domain,
                        life_type="DATA_PROCESS_FAILED",
                        usage_purpose="PDF转Markdown"
                    )
                    logger.error(f"批量处理失败: {f}, 错误: {e}, 生命周期: {lc_fail}")
                    vo = MarkdownOutputVo(extension="md", content=f"处理失败: {e}")
                    vo.add_lifecycle(lc_fail)
                    results.append(vo)
            return results
        else:
            raise ValueError("file_path 必须为 str 或 list[str]")


class PdfParser(BaseLife):
    def __init__(
        self,
        file_path: str | list,
        use_mineru: bool = False,
        use_qwen_vl_ocr: bool = False,
        domain: str = "Technology",
        ocr_api_key: str = None,
        ocr_base_url: str = None,
        ocr_model_name: str = None,
    ):
=======
>>>>>>> a3c34039
        super().__init__(domain=domain)
        self.api_key = api_key
        self.base_url = base_url
        self.model_name = OCR_MODEL_MAP.get(model_name, model_name)
        self.client = OpenAI(api_key=api_key, base_url=base_url)
        self.domain = domain

<<<<<<< HEAD
        self.file_path = file_path
        self.use_mineru = use_mineru
        self.use_qwen_vl_ocr = use_qwen_vl_ocr
        self.ocr_api_key = ocr_api_key
        self.ocr_base_url = ocr_base_url
        self.ocr_model_name = ocr_model_name
        
        # 验证OCR参数
        if self.use_qwen_vl_ocr:
            if not all([self.ocr_api_key, self.ocr_base_url, self.ocr_model_name]):
                raise ValueError("Qwen-VL OCR requires api_key, base_url, and model_name to be provided")
=======
    def _pdf_to_images(self, file_path: str, dpi: int = 300) -> List[str]:
        logger.info(f"PDF转图片开始: {file_path}")
        temp_image_paths = []
        doc = fitz.open(file_path)
        try:
            for i in range(len(doc)):
                page = doc.load_page(i)
                pix = page.get_pixmap(dpi=dpi)
                with Image.frombytes("RGB", (pix.width, pix.height), pix.samples) as img:
                    with tempfile.NamedTemporaryFile(suffix=".jpg", delete=False) as temp_file:
                        img.save(temp_file.name, "JPEG", quality=95)
                        temp_image_paths.append(temp_file.name)
            logger.info(f"PDF转图片完成，共 {len(temp_image_paths)} 页: {file_path}")
            return temp_image_paths
        finally:
            doc.close()

    @staticmethod
    def encode_image(image_path):
        return base64.b64encode(open(image_path, "rb").read()).decode("utf-8")
>>>>>>> a3c34039

    def _ocr_page_to_markdown(self, image_path: str) -> MarkdownOutputVo:
        logger.info(f"OCR识别图片: {image_path}")
        base64_image = self.encode_image(image_path)
        image_url = f"data:image/jpeg;base64,{base64_image}"
        messages = [
            {
                "role": "system",
                "content": "你是一个Markdown转换专家，请将文档内容转换为标准Markdown格式：\n"
                           "- 表格使用Markdown语法\n"
                           "- 数学公式用$$包裹\n"
                           "- 保留原始段落结构"
            },
            {
                "role": "user",
                "content": [
                    {
                        "type": "image_url",
                        "image_url": {"url": image_url},
                        "min_pixels": 28 * 28 * 4,
                        "max_pixels": 28 * 28 * 8192
                    },
                    {"type": "text", "text": "请以Markdown格式输出本页所有内容"}
                ]
            }
        ]
        try:
            response = self.client.chat.completions.create(
                model=self.model_name,
                messages=messages,
                max_tokens=2048
            )
            raw_text = response.choices[0].message.content or ""
            logger.info(f"OCR识别完成: {image_path}")
            return MarkdownOutputVo(
                extension="md",
                content=self._format_markdown(raw_text)
            )
        except Exception as e:
            logger.error(f"OCR识别失败: {image_path}, 错误: {e}")
            raise

<<<<<<< HEAD
            # Wait for command execution to complete
            stdout, stderr = proc.communicate()
            # Check if command executed successfully
            if proc.returncode != 0:
                raise Exception(
                    f"mineru failed with return code {proc.returncode}: {stderr.decode()}"
                )
=======
    def _format_markdown(self, text: str) -> str:
        text = re.sub(r'\|(\s*\-+\s*)\|', r'|:---:|', text)
        return re.sub(r'\n{3,}', '\n\n', text).strip()
>>>>>>> a3c34039

    def parse(self, file_path: Union[str, List[str]]) -> Union[MarkdownOutputVo, List[MarkdownOutputVo]]:
        """
        支持单文件或多文件PDF转Markdown
        Returns:
            MarkdownOutputVo 或 MarkdownOutputVo 列表
        """
        if isinstance(file_path, str):
            logger.info(f"开始处理PDF: {file_path}")
            lc_start = self.generate_lifecycle(
                source_file=file_path,
                domain=self.domain,
                life_type="DATA_PROCESSING",
                usage_purpose="PDF转Markdown"
            )
            logger.debug(f"⚙️ DATA_PROCESSING 生命周期已生成: {lc_start}")
            combined_md = MarkdownOutputVo(extension="md", content="")
            combined_md.add_lifecycle(lc_start)
            image_paths = self._pdf_to_images(file_path)
            try:
                for i, img_path in enumerate(image_paths):
                    logger.info(f"Processing page {i+1}/{len(image_paths)}: {file_path}")
                    page_md = self._ocr_page_to_markdown(img_path)
                    combined_md.content += f"## 第 {i+1} 页\n\n{page_md.content}\n\n"
                    lc_page = self.generate_lifecycle(
                        source_file=img_path,
                        domain="document_ocr",
                        life_type="text_extraction",
                        usage_purpose="PDF转Markdown"
                    )
                    logger.debug(f"⚙️ text_extraction 生命周期已生成: {lc_page}")
                    combined_md.add_lifecycle(lc_page)
                    with suppress(PermissionError):
                        os.unlink(img_path)
                lc_end = self.generate_lifecycle(
                    source_file=file_path,
                    domain=self.domain,
                    life_type="DATA_PROCESSED",
                    usage_purpose="PDF转Markdown"
                )
                logger.debug(f"⚙️ DATA_PROCESSED 生命周期已生成: {lc_end}")
                combined_md.add_lifecycle(lc_end)
                logger.info(f"处理完成: {file_path}")
                return combined_md
            except Exception as e:
                for p in image_paths:
                    with suppress(PermissionError):
                        os.unlink(p)
                lc_fail = self.generate_lifecycle(
                    source_file=file_path,
                    domain=self.domain,
                    life_type="DATA_PROCESS_FAILED",
                    usage_purpose="PDF转Markdown"
                )
                logger.error(f"处理失败: {file_path}, 错误: {e}, 生命周期: {lc_fail}")
                combined_md.add_lifecycle(lc_fail)
                combined_md.content += f"\n处理失败: {e}"
                return combined_md
        elif isinstance(file_path, list):
            results = []
            for f in file_path:
                try:
                    results.append(self.parse(f))
                except Exception as e:
                    lc_fail = self.generate_lifecycle(
                        source_file=f,
                        domain=self.domain,
                        life_type="DATA_PROCESS_FAILED",
                        usage_purpose="PDF转Markdown"
                    )
                    logger.error(f"批量处理失败: {f}, 错误: {e}, 生命周期: {lc_fail}")
                    vo = MarkdownOutputVo(extension="md", content=f"处理失败: {e}")
                    vo.add_lifecycle(lc_fail)
                    results.append(vo)
            return results
        else:
            raise ValueError("file_path 必须为 str 或 list[str]")


<<<<<<< HEAD
        finally:
            # Ensure subprocess has terminated
            if proc is not None:
                if proc.poll() is None:
                    proc.kill()
                    proc.wait()
                    logger.info(
                        "The process was terminated due to timeout or completion."
                    )
=======
class PdfParser(BaseLife):

    def __init__(
        self,
        file_path: Union[str, list],
        use_mineru: bool = False,
        use_qwen_vl_ocr: bool = False,
        domain: str = "Technology",
        ocr_api_key: str = None,
        ocr_base_url: str = None,
        ocr_model_name: str = None,
    ):
        super().__init__(domain=domain)

        self.file_path = file_path
        self.use_mineru = use_mineru
        self.use_qwen_vl_ocr = use_qwen_vl_ocr
        self.ocr_api_key = ocr_api_key
        self.ocr_base_url = ocr_base_url
        self.ocr_model_name = ocr_model_name
        
        # 验证OCR参数
        if self.use_qwen_vl_ocr:
            if not all([self.ocr_api_key, self.ocr_base_url, self.ocr_model_name]):
                raise ValueError("Qwen-VL OCR requires api_key, base_url, and model_name to be provided")
>>>>>>> a3c34039

    @staticmethod
    def read_pdf_file(file_path) -> str:
        try:
            pdf_loader = PyMuPDFLoader(file_path)
            pdf_documents = pdf_loader.load()
            result_text = ""
            for page in pdf_documents:
                result_text += page.page_content
            return result_text
        except Exception as e:
            raise e

    def parse(self, file_path: str) -> MarkdownOutputVo:
        lc_start = self.generate_lifecycle(
            source_file=file_path,
            domain=self.domain,
            usage_purpose="Documentation",
            life_type=LifeType.DATA_PROCESSING,
        )
        logger.debug("⚙️ DATA_PROCESSING lifecycle generated")
        try:
            extension = self.get_file_extension(file_path)

            if self.use_qwen_vl_ocr:
                # 使用Qwen-VL OCR处理PDF
                ocr_processor = PdfOcrProcessor(
                    api_key=self.ocr_api_key,
                    base_url=self.ocr_base_url,
                    model_name=self.ocr_model_name,
                    domain=self.domain
                )
                result = ocr_processor.parse(file_path)
                life_cycle_obj = result.lifecycle[1: -1] # 去除首尾ocr生命周期

                if isinstance(result, dict):
                    mk_content = result.get("content", "")
                elif hasattr(result, 'content'):
                    mk_content = result.content
                else:
                    mk_content = str(result)
                
                # 保存为markdown文件
                output_dir = "uploaded_files"
                output_folder_name = os.path.basename(file_path).replace(".pdf", "")
                output_markdown = f"{output_dir}/markdown/{output_folder_name}.md"
                os.makedirs(os.path.dirname(output_markdown), exist_ok=True)
                with open(output_markdown, "w", encoding="utf-8") as f:
                    f.write(mk_content)
            elif self.use_mineru:
                output_dir = "uploaded_files"
                output_folder_name = os.path.basename(file_path).replace(".pdf", "")
                output_mineru = f"{output_dir}/markdown/{output_folder_name}.md"

                if os.path.exists(output_mineru):
                    mk_content = open(output_mineru, encoding="utf-8").read()
                else:
                    mk_content = pdf_processor.process_pdf(file_path)
            else:
                content = self.read_pdf_file(file_path=file_path)
                mk_content = content

            # —— Lifecycle: Processing completed —— #
            lc_end = self.generate_lifecycle(
                source_file=file_path,
                domain=self.domain,
                usage_purpose="Documentation",
                life_type=LifeType.DATA_PROCESSED,
            )
            logger.debug("⚙️ DATA_PROCESSED lifecycle generated")

            output_vo = MarkdownOutputVo(extension, mk_content)
            output_vo.add_lifecycle(lc_start)
            # ocr处理单独页生命周期
            if self.use_qwen_vl_ocr:
                _ = [output_vo.add_lifecycle(ext) for ext in life_cycle_obj]
            output_vo.add_lifecycle(lc_end)
            return output_vo.to_dict()

        except Exception as e:
            # —— Lifecycle: Processing failed —— #
            lc_fail = self.generate_lifecycle(
                source_file=file_path,
                domain=self.domain,
                usage_purpose="Documentation",
                life_type=LifeType.DATA_PROCESS_FAILED,
            )
            logger.debug("⚙️ DATA_PROCESS_FAILED lifecycle generated")

            raise Exception(
                {
                    "error": str(e),
                    "file_path": file_path,
                    "lifecycle": [lc_fail.to_dict()],
                }
            )

if __name__ == "__main__":
    # 简单演示：单文件或多文件 PDF 转 Markdown，只打印最终内容和生命周期
    processor = PdfOcrProcessor(
        api_key="sk-xxx",
        base_url="your_base_url_here",
        model_name="your_model_here"
    )
    # 单文件
    vo = processor.parse("test.pdf")
    print(vo)
    # 多文件
    vos = processor.parse(["test1.pdf", "test2.pdf"])
    if isinstance(vos, list):
        for idx, vo in enumerate(vos):
            print(f"文件{idx+1}结果:")
            print(vo)
            print("="*40)
    else:
        print(vos)
<|MERGE_RESOLUTION|>--- conflicted
+++ resolved
@@ -1,525 +1,470 @@
-import os
-import re
-import fitz  # PyMuPDF
-import subprocess
-import tempfile
-import base64
-from PIL import Image
-from typing import List, Union
-from contextlib import suppress
-from loguru import logger
-from openai import OpenAI
-from langchain_community.document_loaders import PyMuPDFLoader
-
-from datamax.parser.base import MarkdownOutputVo, BaseLife
-from datamax.utils.lifecycle_types import LifeType
-from datamax.utils.mineru_operator import pdf_processor
-
-class PdfOcrProcessor(BaseLife):
-    """PDF转Markdown"""
-
-    def __init__(self, api_key: str, base_url: str, model_name: str, domain: str = "Technology"):
-        # OCR模型可选列表
-        OCR_MODEL_MAP = {
-            "qwen-vl-ocr": "qwen-vl-ocr",
-            "qwen-vl-ocr-latest": "qwen-vl-ocr-latest",
-            "qwen-vl-max-latest": "qwen-vl-max-latest",
-            "qwen-vl-max": "qwen-vl-max",
-            "qwen-vl-plus": "qwen-vl-plus",
-            "qwen-vl-plus-latest": "qwen-vl-plus-latest",
-        }
-        if model_name not in OCR_MODEL_MAP and model_name not in OCR_MODEL_MAP.values():
-            raise ValueError("ocr_model_name参数错误，只能为：qwen-vl-ocr[-latest]")
-<<<<<<< HEAD
-        super().__init__(domain=domain)
-        self.api_key = api_key
-        self.base_url = base_url
-        self.model_name = OCR_MODEL_MAP.get(model_name, model_name)
-        self.client = OpenAI(api_key=api_key, base_url=base_url)
-        self.domain = domain
-
-    def _pdf_to_images(self, file_path: str, dpi: int = 300) -> List[str]:
-        logger.info(f"PDF转图片开始: {file_path}")
-        temp_image_paths = []
-        doc = fitz.open(file_path)
-        try:
-            for i in range(len(doc)):
-                page = doc.load_page(i)
-                pix = page.get_pixmap(dpi=dpi)
-                with Image.frombytes("RGB", (pix.width, pix.height), pix.samples) as img:
-                    with tempfile.NamedTemporaryFile(suffix=".jpg", delete=False) as temp_file:
-                        img.save(temp_file.name, "JPEG", quality=95)
-                        temp_image_paths.append(temp_file.name)
-            logger.info(f"PDF转图片完成，共 {len(temp_image_paths)} 页: {file_path}")
-            return temp_image_paths
-        finally:
-            doc.close()
-
-    @staticmethod
-    def encode_image(image_path):
-        return base64.b64encode(open(image_path, "rb").read()).decode("utf-8")
-
-    def _ocr_page_to_markdown(self, image_path: str) -> MarkdownOutputVo:
-        logger.info(f"OCR识别图片: {image_path}")
-        base64_image = self.encode_image(image_path)
-        image_url = f"data:image/jpeg;base64,{base64_image}"
-        messages = [
-            {
-                "role": "system",
-                "content": "你是一个Markdown转换专家，请将文档内容转换为标准Markdown格式：\n"
-                           "- 表格使用Markdown语法\n"
-                           "- 数学公式用$$包裹\n"
-                           "- 保留原始段落结构"
-            },
-            {
-                "role": "user",
-                "content": [
-                    {
-                        "type": "image_url",
-                        "image_url": {"url": image_url},
-                        "min_pixels": 28 * 28 * 4,
-                        "max_pixels": 28 * 28 * 8192
-                    },
-                    {"type": "text", "text": "请以Markdown格式输出本页所有内容"}
-                ]
-            }
-        ]
-        try:
-            response = self.client.chat.completions.create(
-                model=self.model_name,
-                messages=messages,
-                max_tokens=2048
-            )
-            raw_text = response.choices[0].message.content or ""
-            logger.info(f"OCR识别完成: {image_path}")
-            return MarkdownOutputVo(
-                extension="md",
-                content=self._format_markdown(raw_text)
-            )
-        except Exception as e:
-            logger.error(f"OCR识别失败: {image_path}, 错误: {e}")
-            raise
-
-    def _format_markdown(self, text: str) -> str:
-        text = re.sub(r'\|(\s*\-+\s*)\|', r'|:---:|', text)
-        return re.sub(r'\n{3,}', '\n\n', text).strip()
-
-    def parse(self, file_path: Union[str, List[str]]) -> Union[MarkdownOutputVo, List[MarkdownOutputVo]]:
-        """
-        支持单文件或多文件PDF转Markdown
-        Returns:
-            MarkdownOutputVo 或 MarkdownOutputVo 列表
-        """
-        if isinstance(file_path, str):
-            logger.info(f"开始处理PDF: {file_path}")
-            lc_start = self.generate_lifecycle(
-                source_file=file_path,
-                domain=self.domain,
-                life_type="DATA_PROCESSING",
-                usage_purpose="PDF转Markdown"
-            )
-            logger.debug(f"⚙️ DATA_PROCESSING 生命周期已生成: {lc_start}")
-            combined_md = MarkdownOutputVo(extension="md", content="")
-            combined_md.add_lifecycle(lc_start)
-            image_paths = self._pdf_to_images(file_path)
-            try:
-                for i, img_path in enumerate(image_paths):
-                    logger.info(f"Processing page {i+1}/{len(image_paths)}: {file_path}")
-                    page_md = self._ocr_page_to_markdown(img_path)
-                    combined_md.content += f"## 第 {i+1} 页\n\n{page_md.content}\n\n"
-                    lc_page = self.generate_lifecycle(
-                        source_file=img_path,
-                        domain="document_ocr",
-                        life_type="text_extraction",
-                        usage_purpose="PDF转Markdown"
-                    )
-                    logger.debug(f"⚙️ text_extraction 生命周期已生成: {lc_page}")
-                    combined_md.add_lifecycle(lc_page)
-                    with suppress(PermissionError):
-                        os.unlink(img_path)
-                lc_end = self.generate_lifecycle(
-                    source_file=file_path,
-                    domain=self.domain,
-                    life_type="DATA_PROCESSED",
-                    usage_purpose="PDF转Markdown"
-                )
-                logger.debug(f"⚙️ DATA_PROCESSED 生命周期已生成: {lc_end}")
-                combined_md.add_lifecycle(lc_end)
-                logger.info(f"处理完成: {file_path}")
-                return combined_md
-            except Exception as e:
-                for p in image_paths:
-                    with suppress(PermissionError):
-                        os.unlink(p)
-                lc_fail = self.generate_lifecycle(
-                    source_file=file_path,
-                    domain=self.domain,
-                    life_type="DATA_PROCESS_FAILED",
-                    usage_purpose="PDF转Markdown"
-                )
-                logger.error(f"处理失败: {file_path}, 错误: {e}, 生命周期: {lc_fail}")
-                combined_md.add_lifecycle(lc_fail)
-                combined_md.content += f"\n处理失败: {e}"
-                return combined_md
-        elif isinstance(file_path, list):
-            results = []
-            for f in file_path:
-                try:
-                    results.append(self.parse(f))
-                except Exception as e:
-                    lc_fail = self.generate_lifecycle(
-                        source_file=f,
-                        domain=self.domain,
-                        life_type="DATA_PROCESS_FAILED",
-                        usage_purpose="PDF转Markdown"
-                    )
-                    logger.error(f"批量处理失败: {f}, 错误: {e}, 生命周期: {lc_fail}")
-                    vo = MarkdownOutputVo(extension="md", content=f"处理失败: {e}")
-                    vo.add_lifecycle(lc_fail)
-                    results.append(vo)
-            return results
-        else:
-            raise ValueError("file_path 必须为 str 或 list[str]")
-
-
-class PdfParser(BaseLife):
-    def __init__(
-        self,
-        file_path: str | list,
-        use_mineru: bool = False,
-        use_qwen_vl_ocr: bool = False,
-        domain: str = "Technology",
-        ocr_api_key: str = None,
-        ocr_base_url: str = None,
-        ocr_model_name: str = None,
-    ):
-=======
->>>>>>> a3c34039
-        super().__init__(domain=domain)
-        self.api_key = api_key
-        self.base_url = base_url
-        self.model_name = OCR_MODEL_MAP.get(model_name, model_name)
-        self.client = OpenAI(api_key=api_key, base_url=base_url)
-        self.domain = domain
-
-<<<<<<< HEAD
-        self.file_path = file_path
-        self.use_mineru = use_mineru
-        self.use_qwen_vl_ocr = use_qwen_vl_ocr
-        self.ocr_api_key = ocr_api_key
-        self.ocr_base_url = ocr_base_url
-        self.ocr_model_name = ocr_model_name
-        
-        # 验证OCR参数
-        if self.use_qwen_vl_ocr:
-            if not all([self.ocr_api_key, self.ocr_base_url, self.ocr_model_name]):
-                raise ValueError("Qwen-VL OCR requires api_key, base_url, and model_name to be provided")
-=======
-    def _pdf_to_images(self, file_path: str, dpi: int = 300) -> List[str]:
-        logger.info(f"PDF转图片开始: {file_path}")
-        temp_image_paths = []
-        doc = fitz.open(file_path)
-        try:
-            for i in range(len(doc)):
-                page = doc.load_page(i)
-                pix = page.get_pixmap(dpi=dpi)
-                with Image.frombytes("RGB", (pix.width, pix.height), pix.samples) as img:
-                    with tempfile.NamedTemporaryFile(suffix=".jpg", delete=False) as temp_file:
-                        img.save(temp_file.name, "JPEG", quality=95)
-                        temp_image_paths.append(temp_file.name)
-            logger.info(f"PDF转图片完成，共 {len(temp_image_paths)} 页: {file_path}")
-            return temp_image_paths
-        finally:
-            doc.close()
-
-    @staticmethod
-    def encode_image(image_path):
-        return base64.b64encode(open(image_path, "rb").read()).decode("utf-8")
->>>>>>> a3c34039
-
-    def _ocr_page_to_markdown(self, image_path: str) -> MarkdownOutputVo:
-        logger.info(f"OCR识别图片: {image_path}")
-        base64_image = self.encode_image(image_path)
-        image_url = f"data:image/jpeg;base64,{base64_image}"
-        messages = [
-            {
-                "role": "system",
-                "content": "你是一个Markdown转换专家，请将文档内容转换为标准Markdown格式：\n"
-                           "- 表格使用Markdown语法\n"
-                           "- 数学公式用$$包裹\n"
-                           "- 保留原始段落结构"
-            },
-            {
-                "role": "user",
-                "content": [
-                    {
-                        "type": "image_url",
-                        "image_url": {"url": image_url},
-                        "min_pixels": 28 * 28 * 4,
-                        "max_pixels": 28 * 28 * 8192
-                    },
-                    {"type": "text", "text": "请以Markdown格式输出本页所有内容"}
-                ]
-            }
-        ]
-        try:
-            response = self.client.chat.completions.create(
-                model=self.model_name,
-                messages=messages,
-                max_tokens=2048
-            )
-            raw_text = response.choices[0].message.content or ""
-            logger.info(f"OCR识别完成: {image_path}")
-            return MarkdownOutputVo(
-                extension="md",
-                content=self._format_markdown(raw_text)
-            )
-        except Exception as e:
-            logger.error(f"OCR识别失败: {image_path}, 错误: {e}")
-            raise
-
-<<<<<<< HEAD
-            # Wait for command execution to complete
-            stdout, stderr = proc.communicate()
-            # Check if command executed successfully
-            if proc.returncode != 0:
-                raise Exception(
-                    f"mineru failed with return code {proc.returncode}: {stderr.decode()}"
-                )
-=======
-    def _format_markdown(self, text: str) -> str:
-        text = re.sub(r'\|(\s*\-+\s*)\|', r'|:---:|', text)
-        return re.sub(r'\n{3,}', '\n\n', text).strip()
->>>>>>> a3c34039
-
-    def parse(self, file_path: Union[str, List[str]]) -> Union[MarkdownOutputVo, List[MarkdownOutputVo]]:
-        """
-        支持单文件或多文件PDF转Markdown
-        Returns:
-            MarkdownOutputVo 或 MarkdownOutputVo 列表
-        """
-        if isinstance(file_path, str):
-            logger.info(f"开始处理PDF: {file_path}")
-            lc_start = self.generate_lifecycle(
-                source_file=file_path,
-                domain=self.domain,
-                life_type="DATA_PROCESSING",
-                usage_purpose="PDF转Markdown"
-            )
-            logger.debug(f"⚙️ DATA_PROCESSING 生命周期已生成: {lc_start}")
-            combined_md = MarkdownOutputVo(extension="md", content="")
-            combined_md.add_lifecycle(lc_start)
-            image_paths = self._pdf_to_images(file_path)
-            try:
-                for i, img_path in enumerate(image_paths):
-                    logger.info(f"Processing page {i+1}/{len(image_paths)}: {file_path}")
-                    page_md = self._ocr_page_to_markdown(img_path)
-                    combined_md.content += f"## 第 {i+1} 页\n\n{page_md.content}\n\n"
-                    lc_page = self.generate_lifecycle(
-                        source_file=img_path,
-                        domain="document_ocr",
-                        life_type="text_extraction",
-                        usage_purpose="PDF转Markdown"
-                    )
-                    logger.debug(f"⚙️ text_extraction 生命周期已生成: {lc_page}")
-                    combined_md.add_lifecycle(lc_page)
-                    with suppress(PermissionError):
-                        os.unlink(img_path)
-                lc_end = self.generate_lifecycle(
-                    source_file=file_path,
-                    domain=self.domain,
-                    life_type="DATA_PROCESSED",
-                    usage_purpose="PDF转Markdown"
-                )
-                logger.debug(f"⚙️ DATA_PROCESSED 生命周期已生成: {lc_end}")
-                combined_md.add_lifecycle(lc_end)
-                logger.info(f"处理完成: {file_path}")
-                return combined_md
-            except Exception as e:
-                for p in image_paths:
-                    with suppress(PermissionError):
-                        os.unlink(p)
-                lc_fail = self.generate_lifecycle(
-                    source_file=file_path,
-                    domain=self.domain,
-                    life_type="DATA_PROCESS_FAILED",
-                    usage_purpose="PDF转Markdown"
-                )
-                logger.error(f"处理失败: {file_path}, 错误: {e}, 生命周期: {lc_fail}")
-                combined_md.add_lifecycle(lc_fail)
-                combined_md.content += f"\n处理失败: {e}"
-                return combined_md
-        elif isinstance(file_path, list):
-            results = []
-            for f in file_path:
-                try:
-                    results.append(self.parse(f))
-                except Exception as e:
-                    lc_fail = self.generate_lifecycle(
-                        source_file=f,
-                        domain=self.domain,
-                        life_type="DATA_PROCESS_FAILED",
-                        usage_purpose="PDF转Markdown"
-                    )
-                    logger.error(f"批量处理失败: {f}, 错误: {e}, 生命周期: {lc_fail}")
-                    vo = MarkdownOutputVo(extension="md", content=f"处理失败: {e}")
-                    vo.add_lifecycle(lc_fail)
-                    results.append(vo)
-            return results
-        else:
-            raise ValueError("file_path 必须为 str 或 list[str]")
-
-
-<<<<<<< HEAD
-        finally:
-            # Ensure subprocess has terminated
-            if proc is not None:
-                if proc.poll() is None:
-                    proc.kill()
-                    proc.wait()
-                    logger.info(
-                        "The process was terminated due to timeout or completion."
-                    )
-=======
-class PdfParser(BaseLife):
-
-    def __init__(
-        self,
-        file_path: Union[str, list],
-        use_mineru: bool = False,
-        use_qwen_vl_ocr: bool = False,
-        domain: str = "Technology",
-        ocr_api_key: str = None,
-        ocr_base_url: str = None,
-        ocr_model_name: str = None,
-    ):
-        super().__init__(domain=domain)
-
-        self.file_path = file_path
-        self.use_mineru = use_mineru
-        self.use_qwen_vl_ocr = use_qwen_vl_ocr
-        self.ocr_api_key = ocr_api_key
-        self.ocr_base_url = ocr_base_url
-        self.ocr_model_name = ocr_model_name
-        
-        # 验证OCR参数
-        if self.use_qwen_vl_ocr:
-            if not all([self.ocr_api_key, self.ocr_base_url, self.ocr_model_name]):
-                raise ValueError("Qwen-VL OCR requires api_key, base_url, and model_name to be provided")
->>>>>>> a3c34039
-
-    @staticmethod
-    def read_pdf_file(file_path) -> str:
-        try:
-            pdf_loader = PyMuPDFLoader(file_path)
-            pdf_documents = pdf_loader.load()
-            result_text = ""
-            for page in pdf_documents:
-                result_text += page.page_content
-            return result_text
-        except Exception as e:
-            raise e
-
-    def parse(self, file_path: str) -> MarkdownOutputVo:
-        lc_start = self.generate_lifecycle(
-            source_file=file_path,
-            domain=self.domain,
-            usage_purpose="Documentation",
-            life_type=LifeType.DATA_PROCESSING,
-        )
-        logger.debug("⚙️ DATA_PROCESSING lifecycle generated")
-        try:
-            extension = self.get_file_extension(file_path)
-
-            if self.use_qwen_vl_ocr:
-                # 使用Qwen-VL OCR处理PDF
-                ocr_processor = PdfOcrProcessor(
-                    api_key=self.ocr_api_key,
-                    base_url=self.ocr_base_url,
-                    model_name=self.ocr_model_name,
-                    domain=self.domain
-                )
-                result = ocr_processor.parse(file_path)
-                life_cycle_obj = result.lifecycle[1: -1] # 去除首尾ocr生命周期
-
-                if isinstance(result, dict):
-                    mk_content = result.get("content", "")
-                elif hasattr(result, 'content'):
-                    mk_content = result.content
-                else:
-                    mk_content = str(result)
-                
-                # 保存为markdown文件
-                output_dir = "uploaded_files"
-                output_folder_name = os.path.basename(file_path).replace(".pdf", "")
-                output_markdown = f"{output_dir}/markdown/{output_folder_name}.md"
-                os.makedirs(os.path.dirname(output_markdown), exist_ok=True)
-                with open(output_markdown, "w", encoding="utf-8") as f:
-                    f.write(mk_content)
-            elif self.use_mineru:
-                output_dir = "uploaded_files"
-                output_folder_name = os.path.basename(file_path).replace(".pdf", "")
-                output_mineru = f"{output_dir}/markdown/{output_folder_name}.md"
-
-                if os.path.exists(output_mineru):
-                    mk_content = open(output_mineru, encoding="utf-8").read()
-                else:
-                    mk_content = pdf_processor.process_pdf(file_path)
-            else:
-                content = self.read_pdf_file(file_path=file_path)
-                mk_content = content
-
-            # —— Lifecycle: Processing completed —— #
-            lc_end = self.generate_lifecycle(
-                source_file=file_path,
-                domain=self.domain,
-                usage_purpose="Documentation",
-                life_type=LifeType.DATA_PROCESSED,
-            )
-            logger.debug("⚙️ DATA_PROCESSED lifecycle generated")
-
-            output_vo = MarkdownOutputVo(extension, mk_content)
-            output_vo.add_lifecycle(lc_start)
-            # ocr处理单独页生命周期
-            if self.use_qwen_vl_ocr:
-                _ = [output_vo.add_lifecycle(ext) for ext in life_cycle_obj]
-            output_vo.add_lifecycle(lc_end)
-            return output_vo.to_dict()
-
-        except Exception as e:
-            # —— Lifecycle: Processing failed —— #
-            lc_fail = self.generate_lifecycle(
-                source_file=file_path,
-                domain=self.domain,
-                usage_purpose="Documentation",
-                life_type=LifeType.DATA_PROCESS_FAILED,
-            )
-            logger.debug("⚙️ DATA_PROCESS_FAILED lifecycle generated")
-
-            raise Exception(
-                {
-                    "error": str(e),
-                    "file_path": file_path,
-                    "lifecycle": [lc_fail.to_dict()],
-                }
-            )
-
-if __name__ == "__main__":
-    # 简单演示：单文件或多文件 PDF 转 Markdown，只打印最终内容和生命周期
-    processor = PdfOcrProcessor(
-        api_key="sk-xxx",
-        base_url="your_base_url_here",
-        model_name="your_model_here"
-    )
-    # 单文件
-    vo = processor.parse("test.pdf")
-    print(vo)
-    # 多文件
-    vos = processor.parse(["test1.pdf", "test2.pdf"])
-    if isinstance(vos, list):
-        for idx, vo in enumerate(vos):
-            print(f"文件{idx+1}结果:")
-            print(vo)
-            print("="*40)
-    else:
-        print(vos)
+import os
+import re
+import fitz  # PyMuPDF
+import subprocess
+import tempfile
+import base64
+from PIL import Image
+from typing import List, Union
+from contextlib import suppress
+from loguru import logger
+from openai import OpenAI
+from langchain_community.document_loaders import PyMuPDFLoader
+
+from datamax.parser.base import MarkdownOutputVo, BaseLife
+from datamax.utils.lifecycle_types import LifeType
+from datamax.utils.mineru_operator import pdf_processor
+
+class PdfOcrProcessor(BaseLife):
+    """PDF转Markdown"""
+
+    def __init__(self, api_key: str, base_url: str, model_name: str, domain: str = "Technology"):
+        # OCR模型可选列表
+        OCR_MODEL_MAP = {
+            "qwen-vl-ocr": "qwen-vl-ocr",
+            "qwen-vl-ocr-latest": "qwen-vl-ocr-latest",
+            "qwen-vl-max-latest": "qwen-vl-max-latest",
+            "qwen-vl-max": "qwen-vl-max",
+            "qwen-vl-plus": "qwen-vl-plus",
+            "qwen-vl-plus-latest": "qwen-vl-plus-latest",
+        }
+        if model_name not in OCR_MODEL_MAP and model_name not in OCR_MODEL_MAP.values():
+            raise ValueError("ocr_model_name参数错误，只能为：qwen-vl-ocr[-latest]")
+        super().__init__(domain=domain)
+        self.api_key = api_key
+        self.base_url = base_url
+        self.model_name = OCR_MODEL_MAP.get(model_name, model_name)
+        self.client = OpenAI(api_key=api_key, base_url=base_url)
+        self.domain = domain
+
+    def _pdf_to_images(self, file_path: str, dpi: int = 300) -> List[str]:
+        logger.info(f"PDF转图片开始: {file_path}")
+        temp_image_paths = []
+        doc = fitz.open(file_path)
+        try:
+            for i in range(len(doc)):
+                page = doc.load_page(i)
+                pix = page.get_pixmap(dpi=dpi)
+                with Image.frombytes("RGB", (pix.width, pix.height), pix.samples) as img:
+                    with tempfile.NamedTemporaryFile(suffix=".jpg", delete=False) as temp_file:
+                        img.save(temp_file.name, "JPEG", quality=95)
+                        temp_image_paths.append(temp_file.name)
+            logger.info(f"PDF转图片完成，共 {len(temp_image_paths)} 页: {file_path}")
+            return temp_image_paths
+        finally:
+            doc.close()
+
+    @staticmethod
+    def encode_image(image_path):
+        return base64.b64encode(open(image_path, "rb").read()).decode("utf-8")
+
+    def _ocr_page_to_markdown(self, image_path: str) -> MarkdownOutputVo:
+        logger.info(f"OCR识别图片: {image_path}")
+        base64_image = self.encode_image(image_path)
+        image_url = f"data:image/jpeg;base64,{base64_image}"
+        messages = [
+            {
+                "role": "system",
+                "content": "你是一个Markdown转换专家，请将文档内容转换为标准Markdown格式：\n"
+                           "- 表格使用Markdown语法\n"
+                           "- 数学公式用$$包裹\n"
+                           "- 保留原始段落结构"
+            },
+            {
+                "role": "user",
+                "content": [
+                    {
+                        "type": "image_url",
+                        "image_url": {"url": image_url},
+                        "min_pixels": 28 * 28 * 4,
+                        "max_pixels": 28 * 28 * 8192
+                    },
+                    {"type": "text", "text": "请以Markdown格式输出本页所有内容"}
+                ]
+            }
+        ]
+        try:
+            response = self.client.chat.completions.create(
+                model=self.model_name,
+                messages=messages,
+                max_tokens=2048
+            )
+            raw_text = response.choices[0].message.content or ""
+            logger.info(f"OCR识别完成: {image_path}")
+            return MarkdownOutputVo(
+                extension="md",
+                content=self._format_markdown(raw_text)
+            )
+        except Exception as e:
+            logger.error(f"OCR识别失败: {image_path}, 错误: {e}")
+            raise
+
+    def _format_markdown(self, text: str) -> str:
+        text = re.sub(r'\|(\s*\-+\s*)\|', r'|:---:|', text)
+        return re.sub(r'\n{3,}', '\n\n', text).strip()
+
+    def parse(self, file_path: Union[str, List[str]]) -> Union[MarkdownOutputVo, List[MarkdownOutputVo]]:
+        """
+        支持单文件或多文件PDF转Markdown
+        Returns:
+            MarkdownOutputVo 或 MarkdownOutputVo 列表
+        """
+        if isinstance(file_path, str):
+            logger.info(f"开始处理PDF: {file_path}")
+            lc_start = self.generate_lifecycle(
+                source_file=file_path,
+                domain=self.domain,
+                life_type="DATA_PROCESSING",
+                usage_purpose="PDF转Markdown"
+            )
+            logger.debug(f"⚙️ DATA_PROCESSING 生命周期已生成: {lc_start}")
+            combined_md = MarkdownOutputVo(extension="md", content="")
+            combined_md.add_lifecycle(lc_start)
+            image_paths = self._pdf_to_images(file_path)
+            try:
+                for i, img_path in enumerate(image_paths):
+                    logger.info(f"Processing page {i+1}/{len(image_paths)}: {file_path}")
+                    page_md = self._ocr_page_to_markdown(img_path)
+                    combined_md.content += f"## 第 {i+1} 页\n\n{page_md.content}\n\n"
+                    lc_page = self.generate_lifecycle(
+                        source_file=img_path,
+                        domain="document_ocr",
+                        life_type="text_extraction",
+                        usage_purpose="PDF转Markdown"
+                    )
+                    logger.debug(f"⚙️ text_extraction 生命周期已生成: {lc_page}")
+                    combined_md.add_lifecycle(lc_page)
+                    with suppress(PermissionError):
+                        os.unlink(img_path)
+                lc_end = self.generate_lifecycle(
+                    source_file=file_path,
+                    domain=self.domain,
+                    life_type="DATA_PROCESSED",
+                    usage_purpose="PDF转Markdown"
+                )
+                logger.debug(f"⚙️ DATA_PROCESSED 生命周期已生成: {lc_end}")
+                combined_md.add_lifecycle(lc_end)
+                logger.info(f"处理完成: {file_path}")
+                return combined_md
+            except Exception as e:
+                for p in image_paths:
+                    with suppress(PermissionError):
+                        os.unlink(p)
+                lc_fail = self.generate_lifecycle(
+                    source_file=file_path,
+                    domain=self.domain,
+                    life_type="DATA_PROCESS_FAILED",
+                    usage_purpose="PDF转Markdown"
+                )
+                logger.error(f"处理失败: {file_path}, 错误: {e}, 生命周期: {lc_fail}")
+                combined_md.add_lifecycle(lc_fail)
+                combined_md.content += f"\n处理失败: {e}"
+                return combined_md
+        elif isinstance(file_path, list):
+            results = []
+            for f in file_path:
+                try:
+                    results.append(self.parse(f))
+                except Exception as e:
+                    lc_fail = self.generate_lifecycle(
+                        source_file=f,
+                        domain=self.domain,
+                        life_type="DATA_PROCESS_FAILED",
+                        usage_purpose="PDF转Markdown"
+                    )
+                    logger.error(f"批量处理失败: {f}, 错误: {e}, 生命周期: {lc_fail}")
+                    vo = MarkdownOutputVo(extension="md", content=f"处理失败: {e}")
+                    vo.add_lifecycle(lc_fail)
+                    results.append(vo)
+            return results
+        else:
+            raise ValueError("file_path 必须为 str 或 list[str]")
+
+
+class PdfParser(BaseLife):
+    def __init__(
+        self,
+        file_path: str | list,
+        use_mineru: bool = False,
+        use_qwen_vl_ocr: bool = False,
+        domain: str = "Technology",
+        ocr_api_key: str = None,
+        ocr_base_url: str = None,
+        ocr_model_name: str = None,
+    ):
+        super().__init__(domain=domain)
+        self.api_key = api_key
+        self.base_url = base_url
+        self.model_name = OCR_MODEL_MAP.get(model_name, model_name)
+        self.client = OpenAI(api_key=api_key, base_url=base_url)
+        self.domain = domain
+        self.file_path = file_path
+        self.use_mineru = use_mineru
+        self.use_qwen_vl_ocr = use_qwen_vl_ocr
+        self.ocr_api_key = ocr_api_key
+        self.ocr_base_url = ocr_base_url
+        self.ocr_model_name = ocr_model_name
+        
+        # 验证OCR参数
+        if self.use_qwen_vl_ocr:
+            if not all([self.ocr_api_key, self.ocr_base_url, self.ocr_model_name]):
+                raise ValueError("Qwen-VL OCR requires api_key, base_url, and model_name to be provided")
+
+
+    @staticmethod
+    def encode_image(image_path):
+        return base64.b64encode(open(image_path, "rb").read()).decode("utf-8")
+
+    def _ocr_page_to_markdown(self, image_path: str) -> MarkdownOutputVo:
+        logger.info(f"OCR识别图片: {image_path}")
+        base64_image = self.encode_image(image_path)
+        image_url = f"data:image/jpeg;base64,{base64_image}"
+        messages = [
+            {
+                "role": "system",
+                "content": "你是一个Markdown转换专家，请将文档内容转换为标准Markdown格式：\n"
+                           "- 表格使用Markdown语法\n"
+                           "- 数学公式用$$包裹\n"
+                           "- 保留原始段落结构"
+            },
+            {
+                "role": "user",
+                "content": [
+                    {
+                        "type": "image_url",
+                        "image_url": {"url": image_url},
+                        "min_pixels": 28 * 28 * 4,
+                        "max_pixels": 28 * 28 * 8192
+                    },
+                    {"type": "text", "text": "请以Markdown格式输出本页所有内容"}
+                ]
+            }
+        ]
+        try:
+            response = self.client.chat.completions.create(
+                model=self.model_name,
+                messages=messages,
+                max_tokens=2048
+            )
+            raw_text = response.choices[0].message.content or ""
+            logger.info(f"OCR识别完成: {image_path}")
+            return MarkdownOutputVo(
+                extension="md",
+                content=self._format_markdown(raw_text)
+            )
+        except Exception as e:
+            logger.error(f"OCR识别失败: {image_path}, 错误: {e}")
+            raise
+
+            # Wait for command execution to complete
+            stdout, stderr = proc.communicate()
+            # Check if command executed successfully
+            if proc.returncode != 0:
+                raise Exception(
+                    f"mineru failed with return code {proc.returncode}: {stderr.decode()}"
+                )
+
+
+    def parse(self, file_path: Union[str, List[str]]) -> Union[MarkdownOutputVo, List[MarkdownOutputVo]]:
+        """
+        支持单文件或多文件PDF转Markdown
+        Returns:
+            MarkdownOutputVo 或 MarkdownOutputVo 列表
+        """
+        if isinstance(file_path, str):
+            logger.info(f"开始处理PDF: {file_path}")
+            lc_start = self.generate_lifecycle(
+                source_file=file_path,
+                domain=self.domain,
+                life_type="DATA_PROCESSING",
+                usage_purpose="PDF转Markdown"
+            )
+            logger.debug(f"⚙️ DATA_PROCESSING 生命周期已生成: {lc_start}")
+            combined_md = MarkdownOutputVo(extension="md", content="")
+            combined_md.add_lifecycle(lc_start)
+            image_paths = self._pdf_to_images(file_path)
+            try:
+                for i, img_path in enumerate(image_paths):
+                    logger.info(f"Processing page {i+1}/{len(image_paths)}: {file_path}")
+                    page_md = self._ocr_page_to_markdown(img_path)
+                    combined_md.content += f"## 第 {i+1} 页\n\n{page_md.content}\n\n"
+                    lc_page = self.generate_lifecycle(
+                        source_file=img_path,
+                        domain="document_ocr",
+                        life_type="text_extraction",
+                        usage_purpose="PDF转Markdown"
+                    )
+                    logger.debug(f"⚙️ text_extraction 生命周期已生成: {lc_page}")
+                    combined_md.add_lifecycle(lc_page)
+                    with suppress(PermissionError):
+                        os.unlink(img_path)
+                lc_end = self.generate_lifecycle(
+                    source_file=file_path,
+                    domain=self.domain,
+                    life_type="DATA_PROCESSED",
+                    usage_purpose="PDF转Markdown"
+                )
+                logger.debug(f"⚙️ DATA_PROCESSED 生命周期已生成: {lc_end}")
+                combined_md.add_lifecycle(lc_end)
+                logger.info(f"处理完成: {file_path}")
+                return combined_md
+            except Exception as e:
+                for p in image_paths:
+                    with suppress(PermissionError):
+                        os.unlink(p)
+                lc_fail = self.generate_lifecycle(
+                    source_file=file_path,
+                    domain=self.domain,
+                    life_type="DATA_PROCESS_FAILED",
+                    usage_purpose="PDF转Markdown"
+                )
+                logger.error(f"处理失败: {file_path}, 错误: {e}, 生命周期: {lc_fail}")
+                combined_md.add_lifecycle(lc_fail)
+                combined_md.content += f"\n处理失败: {e}"
+                return combined_md
+        elif isinstance(file_path, list):
+            results = []
+            for f in file_path:
+                try:
+                    results.append(self.parse(f))
+                except Exception as e:
+                    lc_fail = self.generate_lifecycle(
+                        source_file=f,
+                        domain=self.domain,
+                        life_type="DATA_PROCESS_FAILED",
+                        usage_purpose="PDF转Markdown"
+                    )
+                    logger.error(f"批量处理失败: {f}, 错误: {e}, 生命周期: {lc_fail}")
+                    vo = MarkdownOutputVo(extension="md", content=f"处理失败: {e}")
+                    vo.add_lifecycle(lc_fail)
+                    results.append(vo)
+            return results
+        else:
+            raise ValueError("file_path 必须为 str 或 list[str]")
+
+        finally:
+            # Ensure subprocess has terminated
+            if proc is not None:
+                if proc.poll() is None:
+                    proc.kill()
+                    proc.wait()
+                    logger.info(
+                        "The process was terminated due to timeout or completion."
+                    )
+
+
+    @staticmethod
+    def read_pdf_file(file_path) -> str:
+        try:
+            pdf_loader = PyMuPDFLoader(file_path)
+            pdf_documents = pdf_loader.load()
+            result_text = ""
+            for page in pdf_documents:
+                result_text += page.page_content
+            return result_text
+        except Exception as e:
+            raise e
+
+    def parse(self, file_path: str) -> MarkdownOutputVo:
+        lc_start = self.generate_lifecycle(
+            source_file=file_path,
+            domain=self.domain,
+            usage_purpose="Documentation",
+            life_type=LifeType.DATA_PROCESSING,
+        )
+        logger.debug("⚙️ DATA_PROCESSING lifecycle generated")
+        try:
+            extension = self.get_file_extension(file_path)
+
+            if self.use_qwen_vl_ocr:
+                # 使用Qwen-VL OCR处理PDF
+                ocr_processor = PdfOcrProcessor(
+                    api_key=self.ocr_api_key,
+                    base_url=self.ocr_base_url,
+                    model_name=self.ocr_model_name,
+                    domain=self.domain
+                )
+                result = ocr_processor.parse(file_path)
+                life_cycle_obj = result.lifecycle[1: -1] # 去除首尾ocr生命周期
+
+                if isinstance(result, dict):
+                    mk_content = result.get("content", "")
+                elif hasattr(result, 'content'):
+                    mk_content = result.content
+                else:
+                    mk_content = str(result)
+                
+                # 保存为markdown文件
+                output_dir = "uploaded_files"
+                output_folder_name = os.path.basename(file_path).replace(".pdf", "")
+                output_markdown = f"{output_dir}/markdown/{output_folder_name}.md"
+                os.makedirs(os.path.dirname(output_markdown), exist_ok=True)
+                with open(output_markdown, "w", encoding="utf-8") as f:
+                    f.write(mk_content)
+            elif self.use_mineru:
+                output_dir = "uploaded_files"
+                output_folder_name = os.path.basename(file_path).replace(".pdf", "")
+                output_mineru = f"{output_dir}/markdown/{output_folder_name}.md"
+
+                if os.path.exists(output_mineru):
+                    mk_content = open(output_mineru, encoding="utf-8").read()
+                else:
+                    mk_content = pdf_processor.process_pdf(file_path)
+            else:
+                content = self.read_pdf_file(file_path=file_path)
+                mk_content = content
+
+            # —— Lifecycle: Processing completed —— #
+            lc_end = self.generate_lifecycle(
+                source_file=file_path,
+                domain=self.domain,
+                usage_purpose="Documentation",
+                life_type=LifeType.DATA_PROCESSED,
+            )
+            logger.debug("⚙️ DATA_PROCESSED lifecycle generated")
+
+            output_vo = MarkdownOutputVo(extension, mk_content)
+            output_vo.add_lifecycle(lc_start)
+            # ocr处理单独页生命周期
+            if self.use_qwen_vl_ocr:
+                _ = [output_vo.add_lifecycle(ext) for ext in life_cycle_obj]
+            output_vo.add_lifecycle(lc_end)
+            return output_vo.to_dict()
+
+        except Exception as e:
+            # —— Lifecycle: Processing failed —— #
+            lc_fail = self.generate_lifecycle(
+                source_file=file_path,
+                domain=self.domain,
+                usage_purpose="Documentation",
+                life_type=LifeType.DATA_PROCESS_FAILED,
+            )
+            logger.debug("⚙️ DATA_PROCESS_FAILED lifecycle generated")
+
+            raise Exception(
+                {
+                    "error": str(e),
+                    "file_path": file_path,
+                    "lifecycle": [lc_fail.to_dict()],
+                }
+            )
+
+if __name__ == "__main__":
+    # 简单演示：单文件或多文件 PDF 转 Markdown，只打印最终内容和生命周期
+    processor = PdfOcrProcessor(
+        api_key="sk-xxx",
+        base_url="your_base_url_here",
+        model_name="your_model_here"
+    )
+    # 单文件
+    vo = processor.parse("test.pdf")
+    print(vo)
+    # 多文件
+    vos = processor.parse(["test1.pdf", "test2.pdf"])
+    if isinstance(vos, list):
+        for idx, vo in enumerate(vos):
+            print(f"文件{idx+1}结果:")
+            print(vo)
+            print("="*40)
+    else:
+        print(vos)