--- conflicted
+++ resolved
@@ -1,198 +1,198 @@
-import os
-import pathlib
-import sys
-
-from datamax.utils import setup_environment
-import dashscope
-from typing import Optional
-
-
-
-ROOT_DIR: pathlib.Path = pathlib.Path(__file__).parent.parent.parent.resolve()
-sys.path.insert(0, str(ROOT_DIR))
-from PIL import Image
-
-from datamax.parser.base import BaseLife
-from datamax.parser.pdf_parser import PdfParser
-from datamax.utils.lifecycle_types import LifeType
-
-
-class ImageParser(BaseLife):
-<<<<<<< HEAD
-    def __init__(self, file_path: str, use_gpu: bool = False, domain: str = "Technology"):
-        super().__init__(domain=domain)
-        if use_gpu:
-            setup_environment(use_gpu=True)
-            os.environ["KMP_DUPLICATE_LIB_OK"] = "True"
-=======
-    """ImageParser class for parsing images using Qwen model or traditional PDF conversion method.
-    
-        ## 使用Qwen模型
-        ```python
-        parser = ImageParser(
-            "image.jpg",
-            api_key="your_api_key",
-            use_mllm=True,
-            model_name="qwen-vl-plus",
-            system_prompt="Describe the image in detail, focusing on objects, colors, and spatial relationships."
-        )
-        result = parser.parse("image.jpg", "What is in this image?")
-        ```
-        ## 使用传统方法
-        ```python
-        parser = ImageParser("image.jpg")
-        result = parser.parse("image.jpg")
-        ```
-    """
-    def __init__(
-        self,
-        file_path: str,
-        api_key: Optional[str] = None,
-        base_url: Optional[str] = None,
-        model_name: Optional[str] = None,
-        system_prompt: Optional[str] = "You are a helpful assistant that accurately describes images in detail.",
-        use_mllm: bool = False
-    ):
-        """
-        Initialize the ImageParser with optional Qwen model configuration.
-        
-        Args:
-            file_path: Path to the image file
-            api_key: API key for Qwen service (default: None)
-            base_url: Base URL for Qwen API (default: None)
-            model_name: Qwen model name (default: "qwen-vl-plus")
-            system_prompt: System prompt for the model (default: descriptive prompt)
-            use_mllm: Whether to use Qwen model for image parsing (default: False)
-        """
-        super().__init__()
->>>>>>> 086a6330
-        self.file_path = file_path
-        self.api_key = api_key
-        self.base_url = base_url
-        self.model_name = model_name
-        self.system_prompt = system_prompt
-        self.use_mllm = use_mllm
-        
-        if self.use_mllm:
-            if not self.api_key:
-                raise ValueError("API key is required when use_mllm is True")
-            dashscope.api_key = self.api_key
-            if self.base_url:
-                dashscope.base_url = self.base_url
-
-    def _parse_with_qwen(self, query: str) -> str:
-        """
-        Parse image using Qwen model.
-        
-        Args:
-            image_path: Path to the image file
-            query: The question/prompt for the image (default: "Describe this image in detail.")
-            
-        Returns:
-            The model's response as a string
-        """
-        if query is None:
-            query = f"""
-            Describe this image in detail, focusing on objects, and spatial relationships.
-            your output should be in the markdown format.
-            every object is described in a separate paragraph, with spatial relationships between objects and its possible functions described in the same paragraph.
-            """
-        messages = [
-            {
-                'role': 'system',
-                'content': self.system_prompt
-            },
-            {
-                'role': 'user',
-                'content': [
-                    {'image': self.file_path},
-                    {'text': query}
-                ]
-            }
-        ]
-        # print(messages)
-        response = dashscope.MultiModalConversation.call(
-            api_key=self.api_key, 
-            model=self.model_name,
-            messages=messages,
-            result_format="message"
-        )
-        
-        if response.status_code == 200:
-            return response.output.choices[0].message.content[0]["text"]
-        else:
-            print(f"HTTP返回码：{response.status_code}")
-            print(f"错误码：{response.code}")
-            print(f"错误信息：{response.message}")
-
-    def parse(self, query: Optional[str] = None) -> str:
-        """
-        Parse the image file using either Qwen model or traditional PDF conversion method.
-        
-        Args:
-            file_path: Path to the image file
-            query: Optional query/prompt for Qwen model (default: None)
-            
-        Returns:
-            Parsed text content from the image
-        """
-        try:
-            if self.use_mllm:
-                return self._parse_with_qwen(query)
-            
-            # Fall back to traditional method if not using Qwen
-            base_name = pathlib.Path(self.file_path).stem
-
-            # 1) 处理开始：生成 DATA_PROCESSING 事件
-            extension = self.get_file_extension(file_path)
-            lc_start = self.generate_lifecycle(
-                source_file=file_path,
-                domain=self.domain,
-                life_type=LifeType.DATA_PROCESSING,
-                usage_purpose="Parsing",
-            )
-
-            output_pdf_path = f"{base_name}.pdf"
-
-            img = Image.open(self.file_path)
-            img.save(output_pdf_path, "PDF", resolution=100.0)
-
-            pdf_parser = PdfParser(output_pdf_path, use_mineru=True)
-            result = pdf_parser.parse(output_pdf_path)
-
-            if os.path.exists(output_pdf_path):
-                os.remove(output_pdf_path)
-            # 2) 处理结束：根据内容是否非空生成 DATA_PROCESSED 或 DATA_PROCESS_FAILED
-            content = result.get("content", "")
-            lc_end = self.generate_lifecycle(
-                source_file=file_path,
-                domain=self.domain,
-                life_type=(
-                    LifeType.DATA_PROCESSED
-                    if content.strip()
-                    else LifeType.DATA_PROCESS_FAILED
-                ),
-                usage_purpose="Parsing",
-            )
-
-            # 3) 合并生命周期：先插入 start，再追加 end
-            lifecycle = result.get("lifecycle", [])
-            lifecycle.insert(0, lc_start.to_dict())
-            lifecycle.append(lc_end.to_dict())
-            result["lifecycle"] = lifecycle
-
-            return result
-
-        except Exception:
-            raise
-
-if __name__ == "__main__":
-    ip = ImageParser(
-        file_path="picture.png",
-        use_mllm=True,
-        api_key="sk-xxxx",
-        base_url="https://dashscope.aliyuncs.com/compatible-mode/v1",
-        model_name="qwen-vl-max-latest",
-        )
-    print(ip.parse())
-
+import os
+import pathlib
+import sys
+
+from datamax.utils import setup_environment
+import dashscope
+from typing import Optional
+
+
+
+ROOT_DIR: pathlib.Path = pathlib.Path(__file__).parent.parent.parent.resolve()
+sys.path.insert(0, str(ROOT_DIR))
+from PIL import Image
+
+from datamax.parser.base import BaseLife
+from datamax.parser.pdf_parser import PdfParser
+from datamax.utils.lifecycle_types import LifeType
+
+
+class ImageParser(BaseLife):
+    """ImageParser class for parsing images using Qwen model or traditional PDF conversion method.
+    
+        ## 使用Qwen模型
+        ```python
+        parser = ImageParser(
+            "image.jpg",
+            api_key="your_api_key",
+            use_mllm=True,
+            model_name="qwen-vl-plus",
+            system_prompt="Describe the image in detail, focusing on objects, colors, and spatial relationships."
+        )
+        result = parser.parse("image.jpg", "What is in this image?")
+        ```
+        ## 使用传统方法
+        ```python
+        parser = ImageParser("image.jpg")
+        result = parser.parse("image.jpg")
+        ```
+    """
+    def __init__(
+        self,
+        file_path: str,
+        use_gpu: bool = False,
+        domain: str = "Technology",
+        api_key: Optional[str] = None,
+        base_url: Optional[str] = None,
+        model_name: Optional[str] = "qwen-vl-plus",
+        system_prompt: Optional[str] = "You are a helpful assistant that accurately describes images in detail.",
+        use_mllm: bool = False
+    ):
+        # 初始化 BaseLife，记录 domain
+        super().__init__(domain=domain)
+
+        # 可选的 GPU 环境设置
+        if use_gpu:
+            setup_environment(use_gpu=True)
+            os.environ["KMP_DUPLICATE_LIB_OK"] = "True"
+        """
+        Initialize the ImageParser with optional Qwen model configuration.
+        
+        Args:
+            file_path: Path to the image file
+            api_key: API key for Qwen service (default: None)
+            base_url: Base URL for Qwen API (default: None)
+            model_name: Qwen model name (default: "qwen-vl-plus")
+            system_prompt: System prompt for the model (default: descriptive prompt)
+            use_mllm: Whether to use Qwen model for image parsing (default: False)
+        """
+        self.file_path = file_path
+        self.api_key = api_key
+        self.base_url = base_url
+        self.model_name = model_name
+        self.system_prompt = system_prompt
+        self.use_mllm = use_mllm
+        
+        if self.use_mllm:
+            if not self.api_key:
+                raise ValueError("API key is required when use_mllm is True")
+            dashscope.api_key = self.api_key
+            if self.base_url:
+                dashscope.base_url = self.base_url
+
+    def _parse_with_qwen(self, query: str) -> str:
+        """
+        Parse image using Qwen model.
+        
+        Args:
+            image_path: Path to the image file
+            query: The question/prompt for the image (default: "Describe this image in detail.")
+            
+        Returns:
+            The model's response as a string
+        """
+        if query is None:
+            query = f"""
+            Describe this image in detail, focusing on objects, and spatial relationships.
+            your output should be in the markdown format.
+            every object is described in a separate paragraph, with spatial relationships between objects and its possible functions described in the same paragraph.
+            """
+        messages = [
+            {
+                'role': 'system',
+                'content': self.system_prompt
+            },
+            {
+                'role': 'user',
+                'content': [
+                    {'image': self.file_path},
+                    {'text': query}
+                ]
+            }
+        ]
+        # print(messages)
+        response = dashscope.MultiModalConversation.call(
+            api_key=self.api_key, 
+            model=self.model_name,
+            messages=messages,
+            result_format="message"
+        )
+        
+        if response.status_code == 200:
+            return response.output.choices[0].message.content[0]["text"]
+        else:
+            print(f"HTTP返回码：{response.status_code}")
+            print(f"错误码：{response.code}")
+            print(f"错误信息：{response.message}")
+
+    def parse(self, query: Optional[str] = None) -> str:
+        """
+        Parse the image file using either Qwen model or traditional PDF conversion method.
+        
+        Args:
+            file_path: Path to the image file
+            query: Optional query/prompt for Qwen model (default: None)
+            
+        Returns:
+            Parsed text content from the image
+        """
+        try:
+            if self.use_mllm:
+                return self._parse_with_qwen(query)
+            
+            # Fall back to traditional method if not using Qwen
+            base_name = pathlib.Path(self.file_path).stem
+
+            # 1) 处理开始：生成 DATA_PROCESSING 事件
+            extension = self.get_file_extension(self.file_path)
+            lc_start = self.generate_lifecycle(
+                source_file=self.file_path,
+                domain=self.domain,
+                life_type=LifeType.DATA_PROCESSING,
+                usage_purpose="Parsing",
+            )
+
+            output_pdf_path = f"{base_name}.pdf"
+
+            img = Image.open(self.file_path)
+            img.save(output_pdf_path, "PDF", resolution=100.0)
+
+            pdf_parser = PdfParser(output_pdf_path, use_mineru=True)
+            result = pdf_parser.parse(output_pdf_path)
+
+            if os.path.exists(output_pdf_path):
+                os.remove(output_pdf_path)
+            # 2) 处理结束：根据内容是否非空生成 DATA_PROCESSED 或 DATA_PROCESS_FAILED
+            content = result.get("content", "")
+            lc_end = self.generate_lifecycle(
+                source_file=self.file_path,
+                domain=self.domain,
+                life_type=(
+                    LifeType.DATA_PROCESSED
+                    if content.strip()
+                    else LifeType.DATA_PROCESS_FAILED
+                ),
+                usage_purpose="Parsing",
+            )
+
+            # 3) 合并生命周期：先插入 start，再追加 end
+            lifecycle = result.get("lifecycle", [])
+            lifecycle.insert(0, lc_start.to_dict())
+            lifecycle.append(lc_end.to_dict())
+            result["lifecycle"] = lifecycle
+
+            return result
+
+        except Exception:
+            raise
+
+if __name__ == "__main__":
+    ip = ImageParser(
+        file_path="picture.png",
+        use_mllm=True,
+        api_key="sk-xxxx",
+        base_url="https://dashscope.aliyuncs.com/compatible-mode/v1",
+        model_name="qwen-vl-max-latest",
+        )
+    print(ip.parse())
+