import json
import os.path
import re
import threading
import uuid
from concurrent.futures import ThreadPoolExecutor, as_completed
from pathlib import Path
<<<<<<< HEAD
=======
from typing import Optional, List, Any
import uuid
>>>>>>> bbb2ebe1
from openai import OpenAI
from langchain.text_splitter import RecursiveCharacterTextSplitter
from langchain_community.document_loaders import UnstructuredMarkdownLoader
from loguru import logger
from pyexpat.errors import messages
from tqdm import tqdm
from dotenv import load_dotenv
from datamax.utils.domain_tree import DomainTree   # for cache domain tree

lock = threading.Lock()

# ====== API settings======
# set your api key and base url in .env file
API_KEY = os.getenv("DASHSCOPE_API_KEY", "your-api-key-here")
BASE_URL = os.getenv("DASHSCOPE_BASE_URL")


def complete_api_url(base_url: str) -> str:
    """
    Normalize the given base_url so that it ends with the OpenAI-style
    chat completions endpoint.
    E.g. if user passes "https://api.provider.com/v1" it will become
    "https://api.provider.com/v1/chat/completions".
    """
    if base_url is None:
        return None
    url = base_url.rstrip("/")
    # If it doesn't end with /chat/completions, append it automatically
    if not url.endswith("/chat/completions"):
        url = f"{url}/chat/completions"
    return url


# ------------prompt-----------------
def get_system_prompt_for_match_label(tags_json, question):
    system_prompt = f"""
    # Role: 标签匹配专家
    - Description: 你是一名标签匹配专家，擅长根据给定的标签数组和问题数组，将问题打上最合适的领域标签。你熟悉标签的层级结构，并能根据问题的内容优先匹配二级标签，若无法匹配则匹配一级标签，若无法匹配最后打上"其他"标签。

    ### Skill:
    1. 熟悉标签层级结构，能够准确识别一级和二级标签。
    2. 能够根据问题的内容，智能匹配最合适的标签。
    3. 能够处理复杂的标签匹配逻辑，确保每个问题都能被打上正确的标签。
    4. 能够按照规定的输出格式生成结果，确保不改变原有数据结构。
    5. 能够处理大规模数据，确保高效准确的标签匹配。

    ## Goals:
    1. 将问题数组中的每个问题打上最合适的领域标签。
    2. 优先匹配二级标签，若无法匹配则匹配一级标签，最后打上"其他"标签。
    3. 确保输出格式符合要求，不改变原有数据结构。
    4. 提供高效的标签匹配算法，确保处理大规模数据时的性能。
    5. 确保标签匹配的准确性和一致性。

    ## OutputFormat:
    1. 输出结果必须是一个数组，每个元素包含 question、和 label 字段。
    2. label 字段必须是根据标签数组匹配到的标签，若无法匹配则打上"其他"标签。
    3. 不改变原有数据结构，只新增 label 字段。

    ## 标签json：

    ${tags_json}

    ## 问题数组：

    ${question}


    ## Workflow:
    1. Take a deep breath and work on this problem step-by-step.
    2. 首先，仔细分析每个问题的核心内容和关键词。
    3. 然后，遍历问题数组中的每个问题，根据问题的内容匹配标签数组中的标签。
    4. 优先匹配二级标签，若无法匹配则匹配一级标签，最后打上"其他"标签。
    5. 将匹配到的标签添加到问题对象中，确保不改变原有数据结构。
    6. 最后，输出结果数组，确保格式符合要求。


    ## Constrains:
    1. 只新增一个 label 字段，不改变其他任何格式和数据。
    2. 必须按照规定格式返回结果。
    3. 优先匹配二级标签，若无法匹配则匹配一级标签，最后打上"其他"标签。尽量不匹配"其他"标签。
    4. 确保标签匹配的准确性和一致性。
    5. 匹配的标签必须来自标签数组，如果无法匹配任何标签，就打上"其他"标签。
    6. 输出结果必须是一个数组，每个元素包含 question、label 字段（只输出这个，不要输出任何其他无关内容）。
    7. 仔细分析问题内容，寻找与标签的语义关联。
    8. 如果问题内容与多个标签相关，选择最匹配的一个。
    9. 考虑问题的核心主题和关键词，进行精确匹配。

    ## Output Example:
    ```json
        [
            {{
                "question": "XSS为什么会在2003年后引起人们更多关注并被OWASP列为威胁榜首？",
                "label": "2.2 XSS攻击"
            }},
            {{
                "question": "这个问题与现有标签都不相关",
                "label": "其他"
            }}
        ]
    ```
    """
    return system_prompt


def get_system_prompt_for_domain_tree(text):
    """Generate system prompt for domain tree task"""
    system_prompt = f"""
        #  Role: 领域分类专家 & 知识图谱专家
        - Description:
        作为一名资深的领域分类专家和知识图谱专家，擅长从文本内容中提取核心主题，构建分类体系，
        并输出规定 JSON 格式的标签树。

        ## Skills:
        1. 精通文本主题分析和关键词提取
        2. 擅长构建分层知识体系
        3. 熟练掌握领域分类方法论
        4. 具备知识图谱构建能力
        5. 精通JSON数据结构

        ## Goals:
        1. 分析书籍目录内容
        2. 识别核心主题和关键领域
        3. 构建两级分类体系
        4. 确保分类逻辑合理
        5. 生成规范的JSON输出

        ## Workflow:
        1. 仔细阅读完整的书籍目录内容
        2. 提取关键主题和核心概念
        3. 对主题进行分组和归类
        4. 构建一级领域标签
        5. 为适当的一级标签添加二级标签
        6. 检查分类逻辑的合理性
        7. 生成符合格式的JSON输出


        ## 需要分析的目录
        ${text}

        ## 限制
        1. 一级领域标签数量5-10个
        2. 二级领域标签数量1-10个
        3. 最多两层分类层级
        4. 分类必须与原始目录内容相关
        5. 输出必须符合指定 JSON 格式，不要输出 JSON 外其他任何不相关内容
        6. 标签的名字最多不要超过 6 个字
        7. 在每个标签前加入序号（序号不计入字数）

        ## OutputFormat:
        ```json
        [
            {{
                "label": "1 一级领域标签",
                "child": [
                    {{"label": "1.1 二级领域标签1"}},
                    {{"label": "1.2 二级领域标签2"}}
                ]
            }},
            {{
                "label": "2 一级领域标签(无子标签)"
            }}
        ]
        ```
    """
    return system_prompt


def get_system_prompt_for_question(query_text, question_number):
    """Generate system prompt for question generation task"""
    system_prompt = f"""
        # 角色使命
        你是一位专业的文本分析专家，擅长从复杂文本中提取关键信息并生成可用于模型微调的结构化数据（仅生成问题）。

        ## 核心任务
        根据用户提供的文本，生成不少于 ${question_number} 个高质量问题。

        ## 约束条件（重要！）
        - 必须基于文本内容直接生成
        - 问题应具有明确答案指向性
        - 需覆盖文本的不同方面
        - 禁止生成假设性、重复或相似问题
        - 确保生成得完整性

        ## 处理流程
        1. 【文本解析】分段处理内容，识别关键实体和核心概念
        2. 【问题生成】基于信息密度选择最佳提问点
        3. 【质量检查】确保：
           - 问题答案可在原文中找到依据
           - 标签与问题内容强相关
           - 无格式错误

        ## 输出格式
         - JSON 数组格式必须正确
        - 字段名使用英文双引号
        - 输出的 JSON 数组必须严格符合以下结构：
        ```json
        ["问题1", "问题2", "..."]
        ```

        ## 输出示例
        ```json
        [ "人工智能伦理框架应包含哪些核心要素？","民法典对个人数据保护有哪些新规定？"]
        ```

        ## 待处理文本
        ${query_text}

        ## 限制
        - 必须按照规定的 JSON 格式输出，不要输出任何其他不相关内容
        - 生成不少于${question_number}个高质量问题
        - 问题不要和材料本身相关，例如禁止出现作者、章节、目录等相关问题
        - 问题不得包含【报告、文章、文献、表格】中提到的这种话术，必须是一个自然的问题
    """
    return system_prompt


def get_system_prompt_for_answer(text, query_question):
    """Generate system prompt for answer generation task"""
    system_prompt = f"""
        # Role: 微调数据集生成专家
        ## Profile:
        - Description: 你是一名微调数据集生成专家，擅长从给定的内容中生成准确的问题答案，确保答案的准确性和相关性，你要直接回答用户问题，所有信息已内化为你的专业知识。

        ## Skills   :
        1. 答案必须基于给定的内容
        2. 答案必须准确，不能胡编乱造
        3. 答案必须与问题相关
        4. 答案必须符合逻辑
        5. 基于给定参考内容，用自然流畅的语言整合成一个完整答案，不需要提及文献来源或引用标记

        ## Workflow:
        1. Take a deep breath and work on this problem step-by-step.
        2. 首先，分析给定的文件内容
        3. 然后，从内容中提取关键信息
        4. 接着，生成与问题相关的准确答案
        5. 最后，确保答案的准确性和相关性

        ## 参考内容：
        ${text}

        ## 问题
        ${query_question}

        ## Constrains:
        1. 答案必须基于给定的内容
        2. 答案必须准确，必须与问题相关，不能胡编乱造
        3. 答案必须充分、详细、包含所有必要的信息、适合微调大模型训练使用
        4. 答案中不得出现 ' 参考 / 依据 / 文献中提到 ' 等任何引用性表述，只需呈现最终结果
    """
    return system_prompt


# ------------spliter----------------
def load_and_split_markdown(md_path: str, chunk_size: int, chunk_overlap: int) -> list:
    """
    Parse Markdown using UnstructuredMarkdownLoader
    Chunking strategy that preserves original paragraph structure

    Args:
        md_path: Path to the markdown file
        chunk_size: Size of each chunk
        chunk_overlap: Overlap between chunks

    Returns:
        List of document chunks
    """
    try:
        # Use LangChain's MarkdownLoader to load Markdown file
        file_name = os.path.basename(md_path)
        logger.info(f"Starting to split Markdown file: {file_name}")
        loader = UnstructuredMarkdownLoader(md_path)
        documents = loader.load()
        # Further split documents if needed
        splitter = RecursiveCharacterTextSplitter(
            chunk_size=chunk_size,
            chunk_overlap=chunk_overlap,
            length_function=len,
            is_separator_regex=False,
        )

        pages = splitter.split_documents(documents)
        page_content = [i.page_content for i in pages]
        logger.info(f"📄 Markdown file '{file_name}' split into {len(page_content)} chunks")
        return page_content

    except Exception as e:
        logger.error(f"Failed to load {Path(md_path).name}: {str(e)}")
        return []


<<<<<<< HEAD
def load_and_split_text(file_path: str, chunk_size: int, chunk_overlap: int, use_mineru: bool = False, use_qwen_vl_ocr: bool = False) -> list:
=======
def load_and_split_text(file_path: str, chunk_size: int, chunk_overlap: int, use_mllm: bool = False) -> list:
>>>>>>> bbb2ebe1
    """
    Parse other formats to markdown and split

    Args:
        file_path: Path to the markdown file
        chunk_size: Size of each chunk
        chunk_overlap: Overlap between chunks
<<<<<<< HEAD
        use_mineru: Whether to use MinerU for PDF parsing
        use_qwen_vl_ocr: Whether to use Qwen-VL OCR for PDF parsing
        
=======
        use_mllm: Whether to use the professional parser (MinerU for PDF).

>>>>>>> bbb2ebe1
    Returns:
        List of document chunks
    """
    try:
        from datamax.parser.core import DataMax
<<<<<<< HEAD
        
        # Get file extension for logging
=======

        # 获取文件扩展名用于日志输出
>>>>>>> bbb2ebe1
        file_ext = os.path.splitext(file_path)[1].lower()
        file_name = os.path.basename(file_path)

        logger.info(f"开始处理文件: {file_name} (类型: {file_ext})")
<<<<<<< HEAD
        
        # 使用DataMax解析文件，传递use_mineru和use_qwen_vl_ocr参数
        dm = DataMax(file_path=file_path, to_markdown=True, use_mineru=use_mineru, use_qwen_vl_ocr=use_qwen_vl_ocr)
=======

        # 使用DataMax解析文件，传递use_mllm参数
        dm = DataMax(file_path=file_path, to_markdown=True, use_mllm=use_mllm)
>>>>>>> bbb2ebe1
        parsed_data = dm.get_data()

        if not parsed_data:
            logger.error(f"File parsing failed: {file_name}")
            return []
<<<<<<< HEAD
            
        # Get parsed content
=======

        # 获取解析后的内容
>>>>>>> bbb2ebe1
        if isinstance(parsed_data, list):
            # If multiple files, take the first one
            content = parsed_data[0].get("content", "")
        else:
<<<<<<< HEAD
            content = parsed_data.get("content", "")
=======
            content = parsed_data.get('content', '')
>>>>>>> bbb2ebe1

        if not content:
            logger.error(f"File content is empty: {file_name}")
            return []
<<<<<<< HEAD
            
        # Use LangChain's text splitter for chunking
=======

        # 使用LangChain的文本分割器进行切分
>>>>>>> bbb2ebe1
        splitter = RecursiveCharacterTextSplitter(
            chunk_size=chunk_size,
            chunk_overlap=chunk_overlap,
            length_function=len,
            is_separator_regex=False,
        )
<<<<<<< HEAD
        
        # Directly split text content
=======

        # 直接分割文本内容
>>>>>>> bbb2ebe1
        page_content = splitter.split_text(content)

        # 根据文件类型提供不同的日志信息
        if file_ext == '.pdf':
<<<<<<< HEAD
            if use_qwen_vl_ocr:
                logger.info(f"📄 PDF文件 '{file_name}' 使用Qwen-VL OCR解析，被分解为 {len(page_content)} 个chunk")
            elif use_mineru:
=======
            if use_mllm:
>>>>>>> bbb2ebe1
                logger.info(f"📄 PDF文件 '{file_name}' 使用MinerU解析，被分解为 {len(page_content)} 个chunk")
            else:
                logger.info(f"📄 PDF file '{file_name}' parsed with PyMuPDF, split into {len(page_content)} chunks")
        else:
<<<<<<< HEAD
            logger.info(f"📄 {file_ext.upper()} file '{file_name}' split into {len(page_content)} chunks")
            
=======
            logger.info(f"📄 {file_ext.upper()}文件 '{file_name}' 被分解为 {len(page_content)} 个chunk")

>>>>>>> bbb2ebe1
        return page_content

    except Exception as e:
        logger.error(f"Failed to process file {Path(file_path).name}: {str(e)}")
        return []


# ------------llm generator-------------------
def extract_json_from_llm_output(output: str):
    """
    Extract JSON content from LLM output, handling multiple possible formats

    Args:
        output: Raw output string from LLM

    Returns:
        Parsed JSON list if successful, None otherwise
    """
    # Try to parse the entire output directly
    try:
        return json.loads(output)
    except json.JSONDecodeError:
        pass

    # Try to extract content wrapped in ```json ```
    json_match = re.search(r"```json\n([\s\S]*?)\n```", output)
    if json_match:
        try:
            return json.loads(json_match.group(1))
        except json.JSONDecodeError as e:
            print(f"Error parsing JSON: {e}")

    # Try to extract the most JSON-like part
    json_start = output.find("[")
    json_end = output.rfind("]") + 1
    if json_start != -1 and json_end != 0:
        try:
            return json.loads(output[json_start:json_end])
        except json.JSONDecodeError:
            pass

    logger.error(f"Model output not in standard format: {output}")
    return None


def llm_generator(
    api_key: str,
    model: str,
    base_url: str,
    prompt: str,
    type: str,
    message: list = None,
    temperature: float = 0.7,
    top_p: float = 0.9,
) -> list:
    """Generate content using LLM API"""
    try:
        client = OpenAI(api_key=api_key, base_url=base_url)
        if not message:
            message = [
                {"role": "system", "content": prompt},
                {"role": "user", "content": "请严格按照要求生成内容"},
            ]

        response = client.chat.completions.create(
            model=model,
            messages=message,
            temperature=temperature,
            top_p=top_p,
        )
<<<<<<< HEAD

        output = response.choices[0].message.content

=======

        output = response.choices[0].message.content

>>>>>>> bbb2ebe1
        if type == "question":
            fmt_output = extract_json_from_llm_output(output)
            return fmt_output if fmt_output is not None else []
        else:
            return [output] if output else []

    except Exception as e:
        logger.error(f"LLM keyword extraction failed: {e}")
        if hasattr(e, "__traceback__") and e.__traceback__ is not None:
            logger.error(f"Error line number: {e.__traceback__.tb_lineno}")
        return []


# ------------thread_process-------------
def process_match_tags(
    api_key: str,
    model: str,
    base_url: str,
    questions: list,
    tags_json: list,
    temperature: float = 0.7,
    top_p: float = 0.9,
    max_workers: int = 3,
):
    from concurrent.futures import ThreadPoolExecutor, as_completed
    logger.info(f"Starting concurrent question-tag matching... (max_workers={max_workers})")
    results = []

    def match_one_question(q):
        prompt = get_system_prompt_for_match_label(tags_json, [q])
        match = llm_generator(
            api_key=api_key,
            model=model,
            base_url=base_url,
            prompt=prompt,
            type="question",
        )
        # llm_generator return a list, only one question is passed, take the first one
        return match[0] if match else {"question": q, "label": "其他"}

    with ThreadPoolExecutor(max_workers=max_workers) as executor:
        future_to_q = {executor.submit(match_one_question, q): q for q in questions}
        for future in as_completed(future_to_q):
            res = future.result()
            #print(f"Question: {res.get('question', '')} | Matched label: {res.get('label', '')}")
            results.append(res)
    logger.success(f"Question-tag matching completed successfully, generated {len(results)} questions")
    return results


def process_domain_tree(
    api_key: str,
    model: str,
    base_url: str,
    text: str,
    temperature: float = 0.7,
    top_p: float = 0.9,
    max_retries: int = 3,
) -> DomainTree:
    prompt = get_system_prompt_for_domain_tree(text)
<<<<<<< HEAD
    logger.info(f"Domain tree generation started...")
=======
    logger.info(f"领域树生成开始...")
>>>>>>> bbb2ebe1
    client = OpenAI(api_key=api_key, base_url=base_url)

    for attempt in range(max_retries):
        try:
            message = [
                {"role": "system", "content": prompt},
                {"role": "user", "content": "请严格按照要求生成内容"},
            ]

            response = client.chat.completions.create(
                model=model,
                messages=message,
                temperature=temperature,
                top_p=top_p,
            )

            output = response.choices[0].message.content
            if output:
                json_output = extract_json_from_llm_output(output)
                if json_output is not None:
                    domain_tree = DomainTree()
                    domain_tree.from_json(json_output)
<<<<<<< HEAD
                    logger.info(f"Domain tree generated successfully, created {len(json_output)} main tags")
                    return domain_tree
                else:
                    logger.warning(f"Domain tree generation failed (attempt {attempt + 1}/{max_retries}): Unable to parse JSON output")
            else:
                logger.warning(f"Domain tree generation failed (attempt {attempt + 1}/{max_retries}): Empty output")
=======
                    logger.info(f"领域树生成成功, 共生成 {len(json_output)} 个大标签")
                    return domain_tree
                else:
                    logger.warning(f"领域树生成失败 (尝试 {attempt + 1}/{max_retries}): 无法解析JSON输出")
            else:
                logger.warning(f"领域树生成失败 (尝试 {attempt + 1}/{max_retries}): 空输出")
>>>>>>> bbb2ebe1

        except Exception as e:
            logger.error(f"Domain tree generation error (attempt {attempt + 1}/{max_retries}): {e}")
            if hasattr(e, "__traceback__") and e.__traceback__ is not None:
<<<<<<< HEAD
                logger.error(f"Error line number: {e.__traceback__.tb_lineno}")
            
=======
                logger.error(f"错误行号: {e.__traceback__.tb_lineno}")

>>>>>>> bbb2ebe1
            if attempt == max_retries - 1:
                error_msg = "Tree generation failed! Please check network or switch LLM model! Will continue with plain text generation"
                print(f"❌ {error_msg}")
                logger.error(f"Domain tree generation failed after {max_retries} retries: {error_msg}")
                return None
            else:
                logger.info(f"Waiting for retry... ({attempt + 2}/{max_retries})")
                import time
<<<<<<< HEAD
                time.sleep(2)  # Wait 2 seconds before retry
    
    error_msg = "Tree generation failed! Please check network or switch LLM model! Will continue with plain text generation"
=======
                time.sleep(2)  # 等待2秒后重试

    error_msg = "树生成失败！请检查网络或更换大模型！后续将依据纯文本生成"
>>>>>>> bbb2ebe1
    print(f"❌ {error_msg}")
    logger.error(f"Domain tree generation failed after {max_retries} retries: {error_msg}")
    return None


def process_questions(
    api_key: str,
    model: str,
    base_url: str,
    page_content: list,
    question_number: int,
    max_workers: int = 5,
    message: list = None,
    max_retries: int = 3,
) -> list:
    """Generate questions using multi-threading with retry mechanism"""
    total_questions = []
    if message is None:
        message = []

    def _generate_questions_with_retry(page):
        """Inner function for question generation with retry"""
        for attempt in range(max_retries):
            try:
                prompt = get_system_prompt_for_question(page, question_number)
                questions = llm_generator(
                    api_key=api_key,
                    model=model,
                    base_url=base_url,
                    message=message,
                    prompt=prompt,
                    type="question",
                )
                if questions:
                    return [
                        {"question": question, "page": page} for question in questions
                    ]
                else:
                    logger.warning(f"Question generation failed (attempt {attempt + 1}/{max_retries}): Empty result")
            except Exception as e:
                logger.error(f"Question generation error (attempt {attempt + 1}/{max_retries}): {e}")
                if hasattr(e, "__traceback__") and e.__traceback__ is not None:
<<<<<<< HEAD
                    logger.error(f"Error line number: {e.__traceback__.tb_lineno}")
            
=======
                    logger.error(f"错误行号: {e.__traceback__.tb_lineno}")

>>>>>>> bbb2ebe1
            if attempt < max_retries - 1:
                logger.info(f"Waiting for retry... ({attempt + 2}/{max_retries})")
                import time
<<<<<<< HEAD
                time.sleep(2)  # Wait 2 seconds before retry
        
        logger.error(f"Question generation failed after {max_retries} retries")
=======
                time.sleep(2)  # 等待2秒后重试

        logger.error(f"问题生成失败，已重试 {max_retries} 次")
>>>>>>> bbb2ebe1
        return []

    logger.info(f"Starting question generation (threads: {max_workers}, retries: {max_retries})...")
    with ThreadPoolExecutor(max_workers=max_workers) as executor:
        futures = [executor.submit(_generate_questions_with_retry, page) for page in page_content]
        with tqdm(as_completed(futures), total=len(futures), desc="Generating questions") as pbar:
            for future in pbar:
                result = future.result()
                if result:
                    with lock:
                        total_questions.extend(result)
                    pbar.set_postfix({"Generated questions": len(total_questions)})
    return total_questions


def process_answers(
    api_key: str,
    model: str,
    base_url: str,
    question_items: list,
    message: list | None = None,
    max_workers=5,
    max_retries: int = 3,
) -> dict:
    """Generate answers using multi-threading"""
    qa_pairs = {}
    if message is None:
        message = []

    def _generate_answer_with_retry(item):
        """Inner function for answer generation with retry"""
        for attempt in range(max_retries):
            try:
                prompt = get_system_prompt_for_answer(item["page"], item["question"])
                answer = llm_generator(
                    api_key=api_key,
                    model=model,
                    base_url=base_url,
                    prompt=prompt,
                    message=message,
                    type="answer",
                )
                if answer and len(answer) > 0:
                    return item["question"], answer[0]  # llm_generator returns a list
                else:
                    logger.warning(f"Answer generation failed (attempt {attempt + 1}/{max_retries}): Empty result")
            except Exception as e:
                logger.error(f"Answer generation error (attempt {attempt + 1}/{max_retries}): {e}")
                if hasattr(e, "__traceback__") and e.__traceback__ is not None:
<<<<<<< HEAD
                    logger.error(f"Error line number: {e.__traceback__.tb_lineno}")
            
=======
                    logger.error(f"错误行号: {e.__traceback__.tb_lineno}")

>>>>>>> bbb2ebe1
            if attempt < max_retries - 1:
                logger.info(f"Waiting for retry... ({attempt + 2}/{max_retries})")
                import time

                time.sleep(2)  # retry after 2 seconds

        # all retries failed
        question_text = item["question"][:20] + "..." if len(item["question"]) > 20 else item["question"]
        logger.error(f"Network status is poor! Discarded QA pair for question: ({question_text})")
        return None  # return None to discard the question with answer

    logger.info(f"Starting answer generation (threads: {max_workers}, retries: {max_retries})...")
    with ThreadPoolExecutor(max_workers=max_workers) as executor:
        futures = {
            executor.submit(_generate_answer_with_retry, item): item
            for item in question_items
        }

        with tqdm(as_completed(futures), total=len(futures), desc="Generating answers") as pbar:
            for future in pbar:
                result = future.result()
                if result is not None:  # only add question with answer
                    question, answer = result
                    with lock:
                        qa_pairs[question] = answer
                    pbar.set_postfix({"Generated answers": len(qa_pairs)})
    return qa_pairs


# find tagpath by label


def find_tagpath_by_label(domain_tree: DomainTree, label: str):
    return domain_tree.find_path(label)


def generatr_qa_pairs(
    question_info: list,
    api_key: str,
    base_url: str,
    model_name: str,
    question_number: int = 5,
    message: list = None,
    max_workers: int = 5,
    domain_tree: DomainTree = None,
) -> list:
    if message is None:
        message = []
    if domain_tree is None:
        from datamax.utils.domain_tree import DomainTree

        domain_tree = DomainTree([])
    qa_pairs = process_answers(
        question_items=question_info,
        message=message,
        max_workers=max_workers,
        api_key=api_key,
        base_url=base_url,
        model=model_name,
    )
    logger.success(
        f"Completed! Generated {len(qa_pairs)} QA pairs in total"
    )
    res_list = []
    for question_item in question_info:
        question = question_item["question"]
        # only add question with answer
        if question in qa_pairs:
            label = question_item.get("label", "")
            answer = qa_pairs[question]
            tag_path = find_tagpath_by_label(domain_tree, label) if domain_tree else ""
            qid = question_item.get("qid", "")
            method = "text with tree label" if domain_tree else "text"
            qa_entry = {
                "qid": qid,
                "instruction": question,
                "input": "",
                "output": answer,
                "label": label,
                "tag-path": tag_path,
                "method": method,
            }
            res_list.append(qa_entry)
    return res_list


def _interactive_tree_modification(domain_tree):
    """
    Interactive custom domain tree structure modification
    :param domain_tree: DomainTree instance
    :return: Modified DomainTree instance
    """
    print("\n Do you need to modify the tree?")
    print("Supported operations:")
    print("1. 增加节点：xxx；父节点：xxx   （父节点可留空，留空则添加为根节点）")
    print("2. 增加节点：xxx；父节点：xxx；子节点：xxx")
    print("3. 删除节点：xxx")
    print("4. 更新节点：新名称；原先节点：旧名称")
    print("5. 结束树操作")
    print("Note: Node format is usually: x.xx xxxx, like: '1.1 货物运输组织与路径规划' or '1 运输系统组织'")
    print("\nPlease enter operation command (enter '结束树操作' to exit):")
    while True:
        try:
            user_input = input("> ").strip()
            if user_input == "结束树操作":
                print("✅ Tree operations completed, continuing QA pair generation...")
                break
            elif user_input.startswith("增加节点："):
                parts = user_input.split("；")
                if len(parts) >= 2:
                    node_name = parts[0].replace("增加节点：", "").strip()
                    parent_name = parts[1].replace("父节点：", "").strip()
                    if not parent_name:
                        if domain_tree.add_node(node_name):
                            print(f"✅ Successfully added node '{node_name}' as root node")
                        else:
                            print(f"❌ Add failed: Unknown error")
                    elif len(parts) == 2:
                        if domain_tree.add_node(node_name, parent_name):
                            print(f"✅ Successfully added node '{node_name}' under parent node '{parent_name}'")
                        else:
                            print(f"❌ Add failed: Parent node '{parent_name}' not found")
                    elif len(parts) == 3:
                        child_name = parts[2].replace("子节点：", "").strip()
                        if domain_tree.insert_node_between(node_name, parent_name, child_name):
                            print(f"✅ Successfully inserted node '{node_name}' between '{parent_name}' and '{child_name}'")
                        else:
                            print(f"❌ Insert failed: Please check parent and child node relationship")
                    else:
                        print("❌ Format error: Please use correct format")
                else:
                    print("❌ Format error: Please use correct format")
            elif user_input.startswith("删除节点："):
                node_name = user_input.replace("删除节点：", "").strip()
                if domain_tree.remove_node(node_name):
                    print(f"✅ Successfully deleted node '{node_name}' and all its descendant nodes")
                else:
                    print(f"❌ Delete failed: Node '{node_name}' not found")
            elif user_input.startswith("更新节点："):
                parts = user_input.split("；")
                if len(parts) == 2:
                    new_name = parts[0].replace("更新节点：", "").strip()
                    old_name = parts[1].replace("原先节点：", "").strip()
                    if domain_tree.update_node(old_name, new_name):
                        print(f"✅ Successfully updated node '{old_name}' to '{new_name}'")
                    else:
                        print(f"❌ Update failed: Node '{old_name}' not found")
                else:
                    print("❌ Format error: Please use correct format, like: 更新节点：新名称；原先节点：旧名称")
            else:
                print("❌ Unknown operation, please use correct format")
            print("\n📝 Current tree structure:")
            print(domain_tree.visualize())
            print("\nPlease enter next operation command:")
            print("Supported operations:")
            print("1. 增加节点：xxx；父节点：xxx   （父节点可留空，留空则添加为根节点）")
            print("2. 增加节点：xxx；父节点：xxx；子节点：xxx")
            print("3. 删除节点：xxx")
            print("4. 更新节点：新名称；原先节点：旧名称")
            print("5. 结束树操作")
            print("Note: Node format is usually: x.xx xxxx, like: '1.1 货物运输组织与路径规划' or '1 运输系统组织'")
        except KeyboardInterrupt:
            print("\n\n⚠️⚠️Operation interrupted⚠️⚠️, continuing QA pair generation...")
            break
        except Exception as e:
            print(f"❌ Operation error: {e}")
            print("Please re-enter operation command:")
    return domain_tree


def full_qa_labeling_process(
    content: str = None,
    file_path: str = None,
    api_key: str = None,
    base_url: str = None,
    model_name: str = None,
    chunk_size: int = 500,
    chunk_overlap: int = 100,
    question_number: int = 5,
    max_workers: int = 5,
    use_tree_label: bool = True,
    messages: list = None,
    interactive_tree: bool = True,
    custom_domain_tree: list = None,
<<<<<<< HEAD
    use_mineru: bool = False,  # Add use_mineru parameter
=======
    use_mllm: bool = False,
>>>>>>> bbb2ebe1
):
    """
    Complete QA generation workflow, including splitting, domain tree generation and interaction, 
    question generation, label tagging, and answer generation.
    """
    import uuid

    from datamax.utils.qa_generator import (
        generatr_qa_pairs,
        process_domain_tree,
        process_match_tags,
        process_questions,
    )

    # Validate required parameters
    if not content:
        logger.error("content parameter is required")
        return []

    if not api_key:
        logger.error("api_key parameter is required")
        return []

    if not base_url:
        logger.error("base_url parameter is required")
        return []

    if not model_name:
        logger.error("model_name parameter is required")
        return []

<<<<<<< HEAD
    # 1. text split - only process content, not file_path
    logger.info("Using text content for splitting")
    
    # Try to detect content type
    content_type = "Text"
=======
    # 1. text split - 只处理content，不处理file_path
    logger.info("使用文本内容进行分割")

    # 尝试检测内容类型
    content_type = "文本"
>>>>>>> bbb2ebe1
    if content.strip().startswith('#') or '**' in content or '```' in content:
        content_type = "Markdown"
        logger.info("📄 Detected Markdown format content")
    elif any(keyword in content.lower() for keyword in ['pdf', 'page', 'document']):
<<<<<<< HEAD
        content_type = "PDF converted content"
        logger.info("📄 Detected PDF converted content")
        if use_mineru:
            logger.info("📄 Using MinerU parsed PDF content")
        else:
            logger.info("📄 Using PyMuPDF parsed PDF content")
    
    # Directly use LangChain's text splitter for chunking without creating temporary files
=======
        content_type = "PDF转换内容"
        logger.info("📄 检测到PDF转换内容")
        if use_mllm:
            logger.info("📄 使用MinerU解析的PDF内容")
        else:
            logger.info("📄 使用PyMuPDF解析的PDF内容")

    # 直接使用LangChain的文本分割器进行切分，不创建临时文件
>>>>>>> bbb2ebe1
    from langchain.text_splitter import RecursiveCharacterTextSplitter

    splitter = RecursiveCharacterTextSplitter(
        chunk_size=chunk_size,
        chunk_overlap=chunk_overlap,
        length_function=len,
        is_separator_regex=False,
    )
    page_content = splitter.split_text(content)
<<<<<<< HEAD
    
    # Add content chunking completion log
    if content_type == "PDF converted content":
        if use_mineru:
            logger.info(f"✅ MinerU parsed PDF content processing completed, generated {len(page_content)} text chunks")
=======

    # 添加内容分块完成的日志
    if content_type == "PDF转换内容":
        if use_mllm:
            logger.info(f"✅ MinerU解析的PDF内容处理完成，共生成 {len(page_content)} 个文本块")
>>>>>>> bbb2ebe1
        else:
            logger.info(f"✅ PyMuPDF parsed PDF content processing completed, generated {len(page_content)} text chunks")
    else:
        logger.info(f"✅ {content_type} content processing completed, generated {len(page_content)} text chunks")

    # 2. domain tree generation
    domain_tree = None
    if use_tree_label:
        from datamax.utils.domain_tree import DomainTree

        # if custom_domain_tree is not None, use it
        if custom_domain_tree is not None:
            domain_tree = DomainTree(custom_domain_tree)
            logger.info("🌳 Using user-uploaded custom domain tree structure")
            print("🌳 Using your uploaded custom domain tree structure for pre-labeling...")
        else:
            # otherwise, generate tree from text
            domain_tree = process_domain_tree(
                api_key=api_key,
                base_url=base_url,
                model=model_name,
                text="\n".join(page_content),
                temperature=0.7,
                top_p=0.9,
            )
            if domain_tree is None:
                # tree generation failed, use text generation strategy
                logger.info("Domain tree generation failed, using plain text generation strategy")
                use_tree_label = False
<<<<<<< HEAD
        
        # Unified interactive editing logic
=======

        # 统一的交互式编辑逻辑
>>>>>>> bbb2ebe1
        if interactive_tree and domain_tree and domain_tree.tree:
            tree_source = "Custom" if custom_domain_tree is not None else "Generated"
            print("\n" + "="*60)
            print(f"🌳 {tree_source} domain tree structure:")
            print("="*60)
            print(domain_tree.visualize())
            print("=" * 60)
            if custom_domain_tree is not None:
                print("💡 You can modify the custom tree, or enter '结束树操作' to use it directly")
            domain_tree = _interactive_tree_modification(domain_tree)
    # generate questions
    question_info = process_questions(
        api_key=api_key,
        model=model_name,
        base_url=base_url,
        page_content=page_content,
        question_number=question_number,
        max_workers=max_workers,
        message=messages,
    )
    for question_item in question_info:
        if "qid" not in question_item:
            question_item["qid"] = str(uuid.uuid4())
    # 4. label tagging
    if use_tree_label and domain_tree and hasattr(domain_tree, 'to_json') and domain_tree.to_json():
        q_match_list = process_match_tags(
            api_key=api_key,
            base_url=base_url,
            model=model_name,
            tags_json=domain_tree.to_json(),
            questions=[q["question"] for q in question_info],
            max_workers=max_workers,
        )
        label_map = {item["question"]: item.get("label", "") for item in q_match_list}
        for question_item in question_info:
            question_item["label"] = label_map.get(question_item["question"], "")
    else:
        for question_item in question_info:
            question_item["label"] = ""
    # 5. generate answers
    qa_list = generatr_qa_pairs(
        question_info=question_info,
        api_key=api_key,
        base_url=base_url,
        model_name=model_name,
        question_number=question_number,
        max_workers=max_workers,
        domain_tree=domain_tree if use_tree_label else None,
    )
    return qa_list


if __name__ == "__main__":
    # split text into chunks
    page_content = load_and_split_markdown(
        md_path="知识图谱.md",
        chunk_size=500,
        chunk_overlap=100,
    )

    # generate domain tree
    domain_tree = process_domain_tree(
        api_key=API_KEY,
        base_url=BASE_URL,
        model="qwen-plus",
        text=page_content,
        temperature=0.7,
        top_p=0.9,
    )

    # generate question_info containing chunk and questions
    # question_info is the largest question set, will be adjusted according to the modification of the domain tree
    question_info = process_questions(
        page_content=page_content,
        question_number=5,
        max_workers=10,
        api_key=API_KEY,
        base_url=BASE_URL,
        model="qwen-plus",
    )

    # add unique id to each question
    for question_item in question_info:
        question_item["qid"] = str(uuid.uuid4())

    if not question_info:
<<<<<<< HEAD
        logger.error("Unable to generate any questions, please check input document and API settings")
        
=======
        logger.error("未能生成任何问题，请检查输入文档和API设置")

>>>>>>> bbb2ebe1
    # check if domain_tree is empty
    if not domain_tree or not domain_tree.to_json():
        logger.info("Domain tree is empty, no labeling performed")
    else:
        # use DomainTree instance to match label
        q_match_list = process_match_tags(
            api_key=API_KEY,
            base_url=BASE_URL,
            model="qwen-plus",
            tags_json=domain_tree.to_json(),
            questions=[question_item["question"] for question_item in question_info],
            max_workers=3,
        )
        logger.info(f"Question-label matching completed, result: {q_match_list}")
        # merge label to question_info
        label_map = {item["question"]: item.get("label", "") for item in q_match_list}
        for question_item in question_info:
            question_item["label"] = label_map.get(question_item["question"], "")
        # get filtered question_info
        question_list = [question_item["question"] for question_item in question_info]
        question_info = [
            {
                "question": question_item["question"],
                "page": question_item["page"],
                "qid": question_item["qid"],
                "label": question_item["label"],
            }
            for question_item in question_info
            if question_item["question"] in question_list
        ]

    # final answer
    r = generatr_qa_pairs(
        question_info=question_info,
        api_key=API_KEY,
        base_url=BASE_URL,
        model_name="qwen-plus",
        question_number=5,
        max_workers=10,
<<<<<<< HEAD
        domain_tree=domain_tree,
=======
        domain_tree=domain_tree
>>>>>>> bbb2ebe1
        # message=[]
    )

    print(r)<|MERGE_RESOLUTION|>--- conflicted
+++ resolved
@@ -1,1195 +1,1159 @@
-import json
-import os.path
-import re
-import threading
-import uuid
-from concurrent.futures import ThreadPoolExecutor, as_completed
-from pathlib import Path
-<<<<<<< HEAD
-=======
-from typing import Optional, List, Any
-import uuid
->>>>>>> bbb2ebe1
-from openai import OpenAI
-from langchain.text_splitter import RecursiveCharacterTextSplitter
-from langchain_community.document_loaders import UnstructuredMarkdownLoader
-from loguru import logger
-from pyexpat.errors import messages
-from tqdm import tqdm
-from dotenv import load_dotenv
-from datamax.utils.domain_tree import DomainTree   # for cache domain tree
-
-lock = threading.Lock()
-
-# ====== API settings======
-# set your api key and base url in .env file
-API_KEY = os.getenv("DASHSCOPE_API_KEY", "your-api-key-here")
-BASE_URL = os.getenv("DASHSCOPE_BASE_URL")
-
-
-def complete_api_url(base_url: str) -> str:
-    """
-    Normalize the given base_url so that it ends with the OpenAI-style
-    chat completions endpoint.
-    E.g. if user passes "https://api.provider.com/v1" it will become
-    "https://api.provider.com/v1/chat/completions".
-    """
-    if base_url is None:
-        return None
-    url = base_url.rstrip("/")
-    # If it doesn't end with /chat/completions, append it automatically
-    if not url.endswith("/chat/completions"):
-        url = f"{url}/chat/completions"
-    return url
-
-
-# ------------prompt-----------------
-def get_system_prompt_for_match_label(tags_json, question):
-    system_prompt = f"""
-    # Role: 标签匹配专家
-    - Description: 你是一名标签匹配专家，擅长根据给定的标签数组和问题数组，将问题打上最合适的领域标签。你熟悉标签的层级结构，并能根据问题的内容优先匹配二级标签，若无法匹配则匹配一级标签，若无法匹配最后打上"其他"标签。
-
-    ### Skill:
-    1. 熟悉标签层级结构，能够准确识别一级和二级标签。
-    2. 能够根据问题的内容，智能匹配最合适的标签。
-    3. 能够处理复杂的标签匹配逻辑，确保每个问题都能被打上正确的标签。
-    4. 能够按照规定的输出格式生成结果，确保不改变原有数据结构。
-    5. 能够处理大规模数据，确保高效准确的标签匹配。
-
-    ## Goals:
-    1. 将问题数组中的每个问题打上最合适的领域标签。
-    2. 优先匹配二级标签，若无法匹配则匹配一级标签，最后打上"其他"标签。
-    3. 确保输出格式符合要求，不改变原有数据结构。
-    4. 提供高效的标签匹配算法，确保处理大规模数据时的性能。
-    5. 确保标签匹配的准确性和一致性。
-
-    ## OutputFormat:
-    1. 输出结果必须是一个数组，每个元素包含 question、和 label 字段。
-    2. label 字段必须是根据标签数组匹配到的标签，若无法匹配则打上"其他"标签。
-    3. 不改变原有数据结构，只新增 label 字段。
-
-    ## 标签json：
-
-    ${tags_json}
-
-    ## 问题数组：
-
-    ${question}
-
-
-    ## Workflow:
-    1. Take a deep breath and work on this problem step-by-step.
-    2. 首先，仔细分析每个问题的核心内容和关键词。
-    3. 然后，遍历问题数组中的每个问题，根据问题的内容匹配标签数组中的标签。
-    4. 优先匹配二级标签，若无法匹配则匹配一级标签，最后打上"其他"标签。
-    5. 将匹配到的标签添加到问题对象中，确保不改变原有数据结构。
-    6. 最后，输出结果数组，确保格式符合要求。
-
-
-    ## Constrains:
-    1. 只新增一个 label 字段，不改变其他任何格式和数据。
-    2. 必须按照规定格式返回结果。
-    3. 优先匹配二级标签，若无法匹配则匹配一级标签，最后打上"其他"标签。尽量不匹配"其他"标签。
-    4. 确保标签匹配的准确性和一致性。
-    5. 匹配的标签必须来自标签数组，如果无法匹配任何标签，就打上"其他"标签。
-    6. 输出结果必须是一个数组，每个元素包含 question、label 字段（只输出这个，不要输出任何其他无关内容）。
-    7. 仔细分析问题内容，寻找与标签的语义关联。
-    8. 如果问题内容与多个标签相关，选择最匹配的一个。
-    9. 考虑问题的核心主题和关键词，进行精确匹配。
-
-    ## Output Example:
-    ```json
-        [
-            {{
-                "question": "XSS为什么会在2003年后引起人们更多关注并被OWASP列为威胁榜首？",
-                "label": "2.2 XSS攻击"
-            }},
-            {{
-                "question": "这个问题与现有标签都不相关",
-                "label": "其他"
-            }}
-        ]
-    ```
-    """
-    return system_prompt
-
-
-def get_system_prompt_for_domain_tree(text):
-    """Generate system prompt for domain tree task"""
-    system_prompt = f"""
-        #  Role: 领域分类专家 & 知识图谱专家
-        - Description:
-        作为一名资深的领域分类专家和知识图谱专家，擅长从文本内容中提取核心主题，构建分类体系，
-        并输出规定 JSON 格式的标签树。
-
-        ## Skills:
-        1. 精通文本主题分析和关键词提取
-        2. 擅长构建分层知识体系
-        3. 熟练掌握领域分类方法论
-        4. 具备知识图谱构建能力
-        5. 精通JSON数据结构
-
-        ## Goals:
-        1. 分析书籍目录内容
-        2. 识别核心主题和关键领域
-        3. 构建两级分类体系
-        4. 确保分类逻辑合理
-        5. 生成规范的JSON输出
-
-        ## Workflow:
-        1. 仔细阅读完整的书籍目录内容
-        2. 提取关键主题和核心概念
-        3. 对主题进行分组和归类
-        4. 构建一级领域标签
-        5. 为适当的一级标签添加二级标签
-        6. 检查分类逻辑的合理性
-        7. 生成符合格式的JSON输出
-
-
-        ## 需要分析的目录
-        ${text}
-
-        ## 限制
-        1. 一级领域标签数量5-10个
-        2. 二级领域标签数量1-10个
-        3. 最多两层分类层级
-        4. 分类必须与原始目录内容相关
-        5. 输出必须符合指定 JSON 格式，不要输出 JSON 外其他任何不相关内容
-        6. 标签的名字最多不要超过 6 个字
-        7. 在每个标签前加入序号（序号不计入字数）
-
-        ## OutputFormat:
-        ```json
-        [
-            {{
-                "label": "1 一级领域标签",
-                "child": [
-                    {{"label": "1.1 二级领域标签1"}},
-                    {{"label": "1.2 二级领域标签2"}}
-                ]
-            }},
-            {{
-                "label": "2 一级领域标签(无子标签)"
-            }}
-        ]
-        ```
-    """
-    return system_prompt
-
-
-def get_system_prompt_for_question(query_text, question_number):
-    """Generate system prompt for question generation task"""
-    system_prompt = f"""
-        # 角色使命
-        你是一位专业的文本分析专家，擅长从复杂文本中提取关键信息并生成可用于模型微调的结构化数据（仅生成问题）。
-
-        ## 核心任务
-        根据用户提供的文本，生成不少于 ${question_number} 个高质量问题。
-
-        ## 约束条件（重要！）
-        - 必须基于文本内容直接生成
-        - 问题应具有明确答案指向性
-        - 需覆盖文本的不同方面
-        - 禁止生成假设性、重复或相似问题
-        - 确保生成得完整性
-
-        ## 处理流程
-        1. 【文本解析】分段处理内容，识别关键实体和核心概念
-        2. 【问题生成】基于信息密度选择最佳提问点
-        3. 【质量检查】确保：
-           - 问题答案可在原文中找到依据
-           - 标签与问题内容强相关
-           - 无格式错误
-
-        ## 输出格式
-         - JSON 数组格式必须正确
-        - 字段名使用英文双引号
-        - 输出的 JSON 数组必须严格符合以下结构：
-        ```json
-        ["问题1", "问题2", "..."]
-        ```
-
-        ## 输出示例
-        ```json
-        [ "人工智能伦理框架应包含哪些核心要素？","民法典对个人数据保护有哪些新规定？"]
-        ```
-
-        ## 待处理文本
-        ${query_text}
-
-        ## 限制
-        - 必须按照规定的 JSON 格式输出，不要输出任何其他不相关内容
-        - 生成不少于${question_number}个高质量问题
-        - 问题不要和材料本身相关，例如禁止出现作者、章节、目录等相关问题
-        - 问题不得包含【报告、文章、文献、表格】中提到的这种话术，必须是一个自然的问题
-    """
-    return system_prompt
-
-
-def get_system_prompt_for_answer(text, query_question):
-    """Generate system prompt for answer generation task"""
-    system_prompt = f"""
-        # Role: 微调数据集生成专家
-        ## Profile:
-        - Description: 你是一名微调数据集生成专家，擅长从给定的内容中生成准确的问题答案，确保答案的准确性和相关性，你要直接回答用户问题，所有信息已内化为你的专业知识。
-
-        ## Skills   :
-        1. 答案必须基于给定的内容
-        2. 答案必须准确，不能胡编乱造
-        3. 答案必须与问题相关
-        4. 答案必须符合逻辑
-        5. 基于给定参考内容，用自然流畅的语言整合成一个完整答案，不需要提及文献来源或引用标记
-
-        ## Workflow:
-        1. Take a deep breath and work on this problem step-by-step.
-        2. 首先，分析给定的文件内容
-        3. 然后，从内容中提取关键信息
-        4. 接着，生成与问题相关的准确答案
-        5. 最后，确保答案的准确性和相关性
-
-        ## 参考内容：
-        ${text}
-
-        ## 问题
-        ${query_question}
-
-        ## Constrains:
-        1. 答案必须基于给定的内容
-        2. 答案必须准确，必须与问题相关，不能胡编乱造
-        3. 答案必须充分、详细、包含所有必要的信息、适合微调大模型训练使用
-        4. 答案中不得出现 ' 参考 / 依据 / 文献中提到 ' 等任何引用性表述，只需呈现最终结果
-    """
-    return system_prompt
-
-
-# ------------spliter----------------
-def load_and_split_markdown(md_path: str, chunk_size: int, chunk_overlap: int) -> list:
-    """
-    Parse Markdown using UnstructuredMarkdownLoader
-    Chunking strategy that preserves original paragraph structure
-
-    Args:
-        md_path: Path to the markdown file
-        chunk_size: Size of each chunk
-        chunk_overlap: Overlap between chunks
-
-    Returns:
-        List of document chunks
-    """
-    try:
-        # Use LangChain's MarkdownLoader to load Markdown file
-        file_name = os.path.basename(md_path)
-        logger.info(f"Starting to split Markdown file: {file_name}")
-        loader = UnstructuredMarkdownLoader(md_path)
-        documents = loader.load()
-        # Further split documents if needed
-        splitter = RecursiveCharacterTextSplitter(
-            chunk_size=chunk_size,
-            chunk_overlap=chunk_overlap,
-            length_function=len,
-            is_separator_regex=False,
-        )
-
-        pages = splitter.split_documents(documents)
-        page_content = [i.page_content for i in pages]
-        logger.info(f"📄 Markdown file '{file_name}' split into {len(page_content)} chunks")
-        return page_content
-
-    except Exception as e:
-        logger.error(f"Failed to load {Path(md_path).name}: {str(e)}")
-        return []
-
-
-<<<<<<< HEAD
-def load_and_split_text(file_path: str, chunk_size: int, chunk_overlap: int, use_mineru: bool = False, use_qwen_vl_ocr: bool = False) -> list:
-=======
-def load_and_split_text(file_path: str, chunk_size: int, chunk_overlap: int, use_mllm: bool = False) -> list:
->>>>>>> bbb2ebe1
-    """
-    Parse other formats to markdown and split
-
-    Args:
-        file_path: Path to the markdown file
-        chunk_size: Size of each chunk
-        chunk_overlap: Overlap between chunks
-<<<<<<< HEAD
-        use_mineru: Whether to use MinerU for PDF parsing
-        use_qwen_vl_ocr: Whether to use Qwen-VL OCR for PDF parsing
-        
-=======
-        use_mllm: Whether to use the professional parser (MinerU for PDF).
-
->>>>>>> bbb2ebe1
-    Returns:
-        List of document chunks
-    """
-    try:
-        from datamax.parser.core import DataMax
-<<<<<<< HEAD
-        
-        # Get file extension for logging
-=======
-
-        # 获取文件扩展名用于日志输出
->>>>>>> bbb2ebe1
-        file_ext = os.path.splitext(file_path)[1].lower()
-        file_name = os.path.basename(file_path)
-
-        logger.info(f"开始处理文件: {file_name} (类型: {file_ext})")
-<<<<<<< HEAD
-        
-        # 使用DataMax解析文件，传递use_mineru和use_qwen_vl_ocr参数
-        dm = DataMax(file_path=file_path, to_markdown=True, use_mineru=use_mineru, use_qwen_vl_ocr=use_qwen_vl_ocr)
-=======
-
-        # 使用DataMax解析文件，传递use_mllm参数
-        dm = DataMax(file_path=file_path, to_markdown=True, use_mllm=use_mllm)
->>>>>>> bbb2ebe1
-        parsed_data = dm.get_data()
-
-        if not parsed_data:
-            logger.error(f"File parsing failed: {file_name}")
-            return []
-<<<<<<< HEAD
-            
-        # Get parsed content
-=======
-
-        # 获取解析后的内容
->>>>>>> bbb2ebe1
-        if isinstance(parsed_data, list):
-            # If multiple files, take the first one
-            content = parsed_data[0].get("content", "")
-        else:
-<<<<<<< HEAD
-            content = parsed_data.get("content", "")
-=======
-            content = parsed_data.get('content', '')
->>>>>>> bbb2ebe1
-
-        if not content:
-            logger.error(f"File content is empty: {file_name}")
-            return []
-<<<<<<< HEAD
-            
-        # Use LangChain's text splitter for chunking
-=======
-
-        # 使用LangChain的文本分割器进行切分
->>>>>>> bbb2ebe1
-        splitter = RecursiveCharacterTextSplitter(
-            chunk_size=chunk_size,
-            chunk_overlap=chunk_overlap,
-            length_function=len,
-            is_separator_regex=False,
-        )
-<<<<<<< HEAD
-        
-        # Directly split text content
-=======
-
-        # 直接分割文本内容
->>>>>>> bbb2ebe1
-        page_content = splitter.split_text(content)
-
-        # 根据文件类型提供不同的日志信息
-        if file_ext == '.pdf':
-<<<<<<< HEAD
-            if use_qwen_vl_ocr:
-                logger.info(f"📄 PDF文件 '{file_name}' 使用Qwen-VL OCR解析，被分解为 {len(page_content)} 个chunk")
-            elif use_mineru:
-=======
-            if use_mllm:
->>>>>>> bbb2ebe1
-                logger.info(f"📄 PDF文件 '{file_name}' 使用MinerU解析，被分解为 {len(page_content)} 个chunk")
-            else:
-                logger.info(f"📄 PDF file '{file_name}' parsed with PyMuPDF, split into {len(page_content)} chunks")
-        else:
-<<<<<<< HEAD
-            logger.info(f"📄 {file_ext.upper()} file '{file_name}' split into {len(page_content)} chunks")
-            
-=======
-            logger.info(f"📄 {file_ext.upper()}文件 '{file_name}' 被分解为 {len(page_content)} 个chunk")
-
->>>>>>> bbb2ebe1
-        return page_content
-
-    except Exception as e:
-        logger.error(f"Failed to process file {Path(file_path).name}: {str(e)}")
-        return []
-
-
-# ------------llm generator-------------------
-def extract_json_from_llm_output(output: str):
-    """
-    Extract JSON content from LLM output, handling multiple possible formats
-
-    Args:
-        output: Raw output string from LLM
-
-    Returns:
-        Parsed JSON list if successful, None otherwise
-    """
-    # Try to parse the entire output directly
-    try:
-        return json.loads(output)
-    except json.JSONDecodeError:
-        pass
-
-    # Try to extract content wrapped in ```json ```
-    json_match = re.search(r"```json\n([\s\S]*?)\n```", output)
-    if json_match:
-        try:
-            return json.loads(json_match.group(1))
-        except json.JSONDecodeError as e:
-            print(f"Error parsing JSON: {e}")
-
-    # Try to extract the most JSON-like part
-    json_start = output.find("[")
-    json_end = output.rfind("]") + 1
-    if json_start != -1 and json_end != 0:
-        try:
-            return json.loads(output[json_start:json_end])
-        except json.JSONDecodeError:
-            pass
-
-    logger.error(f"Model output not in standard format: {output}")
-    return None
-
-
-def llm_generator(
-    api_key: str,
-    model: str,
-    base_url: str,
-    prompt: str,
-    type: str,
-    message: list = None,
-    temperature: float = 0.7,
-    top_p: float = 0.9,
-) -> list:
-    """Generate content using LLM API"""
-    try:
-        client = OpenAI(api_key=api_key, base_url=base_url)
-        if not message:
-            message = [
-                {"role": "system", "content": prompt},
-                {"role": "user", "content": "请严格按照要求生成内容"},
-            ]
-
-        response = client.chat.completions.create(
-            model=model,
-            messages=message,
-            temperature=temperature,
-            top_p=top_p,
-        )
-<<<<<<< HEAD
-
-        output = response.choices[0].message.content
-
-=======
-
-        output = response.choices[0].message.content
-
->>>>>>> bbb2ebe1
-        if type == "question":
-            fmt_output = extract_json_from_llm_output(output)
-            return fmt_output if fmt_output is not None else []
-        else:
-            return [output] if output else []
-
-    except Exception as e:
-        logger.error(f"LLM keyword extraction failed: {e}")
-        if hasattr(e, "__traceback__") and e.__traceback__ is not None:
-            logger.error(f"Error line number: {e.__traceback__.tb_lineno}")
-        return []
-
-
-# ------------thread_process-------------
-def process_match_tags(
-    api_key: str,
-    model: str,
-    base_url: str,
-    questions: list,
-    tags_json: list,
-    temperature: float = 0.7,
-    top_p: float = 0.9,
-    max_workers: int = 3,
-):
-    from concurrent.futures import ThreadPoolExecutor, as_completed
-    logger.info(f"Starting concurrent question-tag matching... (max_workers={max_workers})")
-    results = []
-
-    def match_one_question(q):
-        prompt = get_system_prompt_for_match_label(tags_json, [q])
-        match = llm_generator(
-            api_key=api_key,
-            model=model,
-            base_url=base_url,
-            prompt=prompt,
-            type="question",
-        )
-        # llm_generator return a list, only one question is passed, take the first one
-        return match[0] if match else {"question": q, "label": "其他"}
-
-    with ThreadPoolExecutor(max_workers=max_workers) as executor:
-        future_to_q = {executor.submit(match_one_question, q): q for q in questions}
-        for future in as_completed(future_to_q):
-            res = future.result()
-            #print(f"Question: {res.get('question', '')} | Matched label: {res.get('label', '')}")
-            results.append(res)
-    logger.success(f"Question-tag matching completed successfully, generated {len(results)} questions")
-    return results
-
-
-def process_domain_tree(
-    api_key: str,
-    model: str,
-    base_url: str,
-    text: str,
-    temperature: float = 0.7,
-    top_p: float = 0.9,
-    max_retries: int = 3,
-) -> DomainTree:
-    prompt = get_system_prompt_for_domain_tree(text)
-<<<<<<< HEAD
-    logger.info(f"Domain tree generation started...")
-=======
-    logger.info(f"领域树生成开始...")
->>>>>>> bbb2ebe1
-    client = OpenAI(api_key=api_key, base_url=base_url)
-
-    for attempt in range(max_retries):
-        try:
-            message = [
-                {"role": "system", "content": prompt},
-                {"role": "user", "content": "请严格按照要求生成内容"},
-            ]
-
-            response = client.chat.completions.create(
-                model=model,
-                messages=message,
-                temperature=temperature,
-                top_p=top_p,
-            )
-
-            output = response.choices[0].message.content
-            if output:
-                json_output = extract_json_from_llm_output(output)
-                if json_output is not None:
-                    domain_tree = DomainTree()
-                    domain_tree.from_json(json_output)
-<<<<<<< HEAD
-                    logger.info(f"Domain tree generated successfully, created {len(json_output)} main tags")
-                    return domain_tree
-                else:
-                    logger.warning(f"Domain tree generation failed (attempt {attempt + 1}/{max_retries}): Unable to parse JSON output")
-            else:
-                logger.warning(f"Domain tree generation failed (attempt {attempt + 1}/{max_retries}): Empty output")
-=======
-                    logger.info(f"领域树生成成功, 共生成 {len(json_output)} 个大标签")
-                    return domain_tree
-                else:
-                    logger.warning(f"领域树生成失败 (尝试 {attempt + 1}/{max_retries}): 无法解析JSON输出")
-            else:
-                logger.warning(f"领域树生成失败 (尝试 {attempt + 1}/{max_retries}): 空输出")
->>>>>>> bbb2ebe1
-
-        except Exception as e:
-            logger.error(f"Domain tree generation error (attempt {attempt + 1}/{max_retries}): {e}")
-            if hasattr(e, "__traceback__") and e.__traceback__ is not None:
-<<<<<<< HEAD
-                logger.error(f"Error line number: {e.__traceback__.tb_lineno}")
-            
-=======
-                logger.error(f"错误行号: {e.__traceback__.tb_lineno}")
-
->>>>>>> bbb2ebe1
-            if attempt == max_retries - 1:
-                error_msg = "Tree generation failed! Please check network or switch LLM model! Will continue with plain text generation"
-                print(f"❌ {error_msg}")
-                logger.error(f"Domain tree generation failed after {max_retries} retries: {error_msg}")
-                return None
-            else:
-                logger.info(f"Waiting for retry... ({attempt + 2}/{max_retries})")
-                import time
-<<<<<<< HEAD
-                time.sleep(2)  # Wait 2 seconds before retry
-    
-    error_msg = "Tree generation failed! Please check network or switch LLM model! Will continue with plain text generation"
-=======
-                time.sleep(2)  # 等待2秒后重试
-
-    error_msg = "树生成失败！请检查网络或更换大模型！后续将依据纯文本生成"
->>>>>>> bbb2ebe1
-    print(f"❌ {error_msg}")
-    logger.error(f"Domain tree generation failed after {max_retries} retries: {error_msg}")
-    return None
-
-
-def process_questions(
-    api_key: str,
-    model: str,
-    base_url: str,
-    page_content: list,
-    question_number: int,
-    max_workers: int = 5,
-    message: list = None,
-    max_retries: int = 3,
-) -> list:
-    """Generate questions using multi-threading with retry mechanism"""
-    total_questions = []
-    if message is None:
-        message = []
-
-    def _generate_questions_with_retry(page):
-        """Inner function for question generation with retry"""
-        for attempt in range(max_retries):
-            try:
-                prompt = get_system_prompt_for_question(page, question_number)
-                questions = llm_generator(
-                    api_key=api_key,
-                    model=model,
-                    base_url=base_url,
-                    message=message,
-                    prompt=prompt,
-                    type="question",
-                )
-                if questions:
-                    return [
-                        {"question": question, "page": page} for question in questions
-                    ]
-                else:
-                    logger.warning(f"Question generation failed (attempt {attempt + 1}/{max_retries}): Empty result")
-            except Exception as e:
-                logger.error(f"Question generation error (attempt {attempt + 1}/{max_retries}): {e}")
-                if hasattr(e, "__traceback__") and e.__traceback__ is not None:
-<<<<<<< HEAD
-                    logger.error(f"Error line number: {e.__traceback__.tb_lineno}")
-            
-=======
-                    logger.error(f"错误行号: {e.__traceback__.tb_lineno}")
-
->>>>>>> bbb2ebe1
-            if attempt < max_retries - 1:
-                logger.info(f"Waiting for retry... ({attempt + 2}/{max_retries})")
-                import time
-<<<<<<< HEAD
-                time.sleep(2)  # Wait 2 seconds before retry
-        
-        logger.error(f"Question generation failed after {max_retries} retries")
-=======
-                time.sleep(2)  # 等待2秒后重试
-
-        logger.error(f"问题生成失败，已重试 {max_retries} 次")
->>>>>>> bbb2ebe1
-        return []
-
-    logger.info(f"Starting question generation (threads: {max_workers}, retries: {max_retries})...")
-    with ThreadPoolExecutor(max_workers=max_workers) as executor:
-        futures = [executor.submit(_generate_questions_with_retry, page) for page in page_content]
-        with tqdm(as_completed(futures), total=len(futures), desc="Generating questions") as pbar:
-            for future in pbar:
-                result = future.result()
-                if result:
-                    with lock:
-                        total_questions.extend(result)
-                    pbar.set_postfix({"Generated questions": len(total_questions)})
-    return total_questions
-
-
-def process_answers(
-    api_key: str,
-    model: str,
-    base_url: str,
-    question_items: list,
-    message: list | None = None,
-    max_workers=5,
-    max_retries: int = 3,
-) -> dict:
-    """Generate answers using multi-threading"""
-    qa_pairs = {}
-    if message is None:
-        message = []
-
-    def _generate_answer_with_retry(item):
-        """Inner function for answer generation with retry"""
-        for attempt in range(max_retries):
-            try:
-                prompt = get_system_prompt_for_answer(item["page"], item["question"])
-                answer = llm_generator(
-                    api_key=api_key,
-                    model=model,
-                    base_url=base_url,
-                    prompt=prompt,
-                    message=message,
-                    type="answer",
-                )
-                if answer and len(answer) > 0:
-                    return item["question"], answer[0]  # llm_generator returns a list
-                else:
-                    logger.warning(f"Answer generation failed (attempt {attempt + 1}/{max_retries}): Empty result")
-            except Exception as e:
-                logger.error(f"Answer generation error (attempt {attempt + 1}/{max_retries}): {e}")
-                if hasattr(e, "__traceback__") and e.__traceback__ is not None:
-<<<<<<< HEAD
-                    logger.error(f"Error line number: {e.__traceback__.tb_lineno}")
-            
-=======
-                    logger.error(f"错误行号: {e.__traceback__.tb_lineno}")
-
->>>>>>> bbb2ebe1
-            if attempt < max_retries - 1:
-                logger.info(f"Waiting for retry... ({attempt + 2}/{max_retries})")
-                import time
-
-                time.sleep(2)  # retry after 2 seconds
-
-        # all retries failed
-        question_text = item["question"][:20] + "..." if len(item["question"]) > 20 else item["question"]
-        logger.error(f"Network status is poor! Discarded QA pair for question: ({question_text})")
-        return None  # return None to discard the question with answer
-
-    logger.info(f"Starting answer generation (threads: {max_workers}, retries: {max_retries})...")
-    with ThreadPoolExecutor(max_workers=max_workers) as executor:
-        futures = {
-            executor.submit(_generate_answer_with_retry, item): item
-            for item in question_items
-        }
-
-        with tqdm(as_completed(futures), total=len(futures), desc="Generating answers") as pbar:
-            for future in pbar:
-                result = future.result()
-                if result is not None:  # only add question with answer
-                    question, answer = result
-                    with lock:
-                        qa_pairs[question] = answer
-                    pbar.set_postfix({"Generated answers": len(qa_pairs)})
-    return qa_pairs
-
-
-# find tagpath by label
-
-
-def find_tagpath_by_label(domain_tree: DomainTree, label: str):
-    return domain_tree.find_path(label)
-
-
-def generatr_qa_pairs(
-    question_info: list,
-    api_key: str,
-    base_url: str,
-    model_name: str,
-    question_number: int = 5,
-    message: list = None,
-    max_workers: int = 5,
-    domain_tree: DomainTree = None,
-) -> list:
-    if message is None:
-        message = []
-    if domain_tree is None:
-        from datamax.utils.domain_tree import DomainTree
-
-        domain_tree = DomainTree([])
-    qa_pairs = process_answers(
-        question_items=question_info,
-        message=message,
-        max_workers=max_workers,
-        api_key=api_key,
-        base_url=base_url,
-        model=model_name,
-    )
-    logger.success(
-        f"Completed! Generated {len(qa_pairs)} QA pairs in total"
-    )
-    res_list = []
-    for question_item in question_info:
-        question = question_item["question"]
-        # only add question with answer
-        if question in qa_pairs:
-            label = question_item.get("label", "")
-            answer = qa_pairs[question]
-            tag_path = find_tagpath_by_label(domain_tree, label) if domain_tree else ""
-            qid = question_item.get("qid", "")
-            method = "text with tree label" if domain_tree else "text"
-            qa_entry = {
-                "qid": qid,
-                "instruction": question,
-                "input": "",
-                "output": answer,
-                "label": label,
-                "tag-path": tag_path,
-                "method": method,
-            }
-            res_list.append(qa_entry)
-    return res_list
-
-
-def _interactive_tree_modification(domain_tree):
-    """
-    Interactive custom domain tree structure modification
-    :param domain_tree: DomainTree instance
-    :return: Modified DomainTree instance
-    """
-    print("\n Do you need to modify the tree?")
-    print("Supported operations:")
-    print("1. 增加节点：xxx；父节点：xxx   （父节点可留空，留空则添加为根节点）")
-    print("2. 增加节点：xxx；父节点：xxx；子节点：xxx")
-    print("3. 删除节点：xxx")
-    print("4. 更新节点：新名称；原先节点：旧名称")
-    print("5. 结束树操作")
-    print("Note: Node format is usually: x.xx xxxx, like: '1.1 货物运输组织与路径规划' or '1 运输系统组织'")
-    print("\nPlease enter operation command (enter '结束树操作' to exit):")
-    while True:
-        try:
-            user_input = input("> ").strip()
-            if user_input == "结束树操作":
-                print("✅ Tree operations completed, continuing QA pair generation...")
-                break
-            elif user_input.startswith("增加节点："):
-                parts = user_input.split("；")
-                if len(parts) >= 2:
-                    node_name = parts[0].replace("增加节点：", "").strip()
-                    parent_name = parts[1].replace("父节点：", "").strip()
-                    if not parent_name:
-                        if domain_tree.add_node(node_name):
-                            print(f"✅ Successfully added node '{node_name}' as root node")
-                        else:
-                            print(f"❌ Add failed: Unknown error")
-                    elif len(parts) == 2:
-                        if domain_tree.add_node(node_name, parent_name):
-                            print(f"✅ Successfully added node '{node_name}' under parent node '{parent_name}'")
-                        else:
-                            print(f"❌ Add failed: Parent node '{parent_name}' not found")
-                    elif len(parts) == 3:
-                        child_name = parts[2].replace("子节点：", "").strip()
-                        if domain_tree.insert_node_between(node_name, parent_name, child_name):
-                            print(f"✅ Successfully inserted node '{node_name}' between '{parent_name}' and '{child_name}'")
-                        else:
-                            print(f"❌ Insert failed: Please check parent and child node relationship")
-                    else:
-                        print("❌ Format error: Please use correct format")
-                else:
-                    print("❌ Format error: Please use correct format")
-            elif user_input.startswith("删除节点："):
-                node_name = user_input.replace("删除节点：", "").strip()
-                if domain_tree.remove_node(node_name):
-                    print(f"✅ Successfully deleted node '{node_name}' and all its descendant nodes")
-                else:
-                    print(f"❌ Delete failed: Node '{node_name}' not found")
-            elif user_input.startswith("更新节点："):
-                parts = user_input.split("；")
-                if len(parts) == 2:
-                    new_name = parts[0].replace("更新节点：", "").strip()
-                    old_name = parts[1].replace("原先节点：", "").strip()
-                    if domain_tree.update_node(old_name, new_name):
-                        print(f"✅ Successfully updated node '{old_name}' to '{new_name}'")
-                    else:
-                        print(f"❌ Update failed: Node '{old_name}' not found")
-                else:
-                    print("❌ Format error: Please use correct format, like: 更新节点：新名称；原先节点：旧名称")
-            else:
-                print("❌ Unknown operation, please use correct format")
-            print("\n📝 Current tree structure:")
-            print(domain_tree.visualize())
-            print("\nPlease enter next operation command:")
-            print("Supported operations:")
-            print("1. 增加节点：xxx；父节点：xxx   （父节点可留空，留空则添加为根节点）")
-            print("2. 增加节点：xxx；父节点：xxx；子节点：xxx")
-            print("3. 删除节点：xxx")
-            print("4. 更新节点：新名称；原先节点：旧名称")
-            print("5. 结束树操作")
-            print("Note: Node format is usually: x.xx xxxx, like: '1.1 货物运输组织与路径规划' or '1 运输系统组织'")
-        except KeyboardInterrupt:
-            print("\n\n⚠️⚠️Operation interrupted⚠️⚠️, continuing QA pair generation...")
-            break
-        except Exception as e:
-            print(f"❌ Operation error: {e}")
-            print("Please re-enter operation command:")
-    return domain_tree
-
-
-def full_qa_labeling_process(
-    content: str = None,
-    file_path: str = None,
-    api_key: str = None,
-    base_url: str = None,
-    model_name: str = None,
-    chunk_size: int = 500,
-    chunk_overlap: int = 100,
-    question_number: int = 5,
-    max_workers: int = 5,
-    use_tree_label: bool = True,
-    messages: list = None,
-    interactive_tree: bool = True,
-    custom_domain_tree: list = None,
-<<<<<<< HEAD
-    use_mineru: bool = False,  # Add use_mineru parameter
-=======
-    use_mllm: bool = False,
->>>>>>> bbb2ebe1
-):
-    """
-    Complete QA generation workflow, including splitting, domain tree generation and interaction, 
-    question generation, label tagging, and answer generation.
-    """
-    import uuid
-
-    from datamax.utils.qa_generator import (
-        generatr_qa_pairs,
-        process_domain_tree,
-        process_match_tags,
-        process_questions,
-    )
-
-    # Validate required parameters
-    if not content:
-        logger.error("content parameter is required")
-        return []
-
-    if not api_key:
-        logger.error("api_key parameter is required")
-        return []
-
-    if not base_url:
-        logger.error("base_url parameter is required")
-        return []
-
-    if not model_name:
-        logger.error("model_name parameter is required")
-        return []
-
-<<<<<<< HEAD
-    # 1. text split - only process content, not file_path
-    logger.info("Using text content for splitting")
-    
-    # Try to detect content type
-    content_type = "Text"
-=======
-    # 1. text split - 只处理content，不处理file_path
-    logger.info("使用文本内容进行分割")
-
-    # 尝试检测内容类型
-    content_type = "文本"
->>>>>>> bbb2ebe1
-    if content.strip().startswith('#') or '**' in content or '```' in content:
-        content_type = "Markdown"
-        logger.info("📄 Detected Markdown format content")
-    elif any(keyword in content.lower() for keyword in ['pdf', 'page', 'document']):
-<<<<<<< HEAD
-        content_type = "PDF converted content"
-        logger.info("📄 Detected PDF converted content")
-        if use_mineru:
-            logger.info("📄 Using MinerU parsed PDF content")
-        else:
-            logger.info("📄 Using PyMuPDF parsed PDF content")
-    
-    # Directly use LangChain's text splitter for chunking without creating temporary files
-=======
-        content_type = "PDF转换内容"
-        logger.info("📄 检测到PDF转换内容")
-        if use_mllm:
-            logger.info("📄 使用MinerU解析的PDF内容")
-        else:
-            logger.info("📄 使用PyMuPDF解析的PDF内容")
-
-    # 直接使用LangChain的文本分割器进行切分，不创建临时文件
->>>>>>> bbb2ebe1
-    from langchain.text_splitter import RecursiveCharacterTextSplitter
-
-    splitter = RecursiveCharacterTextSplitter(
-        chunk_size=chunk_size,
-        chunk_overlap=chunk_overlap,
-        length_function=len,
-        is_separator_regex=False,
-    )
-    page_content = splitter.split_text(content)
-<<<<<<< HEAD
-    
-    # Add content chunking completion log
-    if content_type == "PDF converted content":
-        if use_mineru:
-            logger.info(f"✅ MinerU parsed PDF content processing completed, generated {len(page_content)} text chunks")
-=======
-
-    # 添加内容分块完成的日志
-    if content_type == "PDF转换内容":
-        if use_mllm:
-            logger.info(f"✅ MinerU解析的PDF内容处理完成，共生成 {len(page_content)} 个文本块")
->>>>>>> bbb2ebe1
-        else:
-            logger.info(f"✅ PyMuPDF parsed PDF content processing completed, generated {len(page_content)} text chunks")
-    else:
-        logger.info(f"✅ {content_type} content processing completed, generated {len(page_content)} text chunks")
-
-    # 2. domain tree generation
-    domain_tree = None
-    if use_tree_label:
-        from datamax.utils.domain_tree import DomainTree
-
-        # if custom_domain_tree is not None, use it
-        if custom_domain_tree is not None:
-            domain_tree = DomainTree(custom_domain_tree)
-            logger.info("🌳 Using user-uploaded custom domain tree structure")
-            print("🌳 Using your uploaded custom domain tree structure for pre-labeling...")
-        else:
-            # otherwise, generate tree from text
-            domain_tree = process_domain_tree(
-                api_key=api_key,
-                base_url=base_url,
-                model=model_name,
-                text="\n".join(page_content),
-                temperature=0.7,
-                top_p=0.9,
-            )
-            if domain_tree is None:
-                # tree generation failed, use text generation strategy
-                logger.info("Domain tree generation failed, using plain text generation strategy")
-                use_tree_label = False
-<<<<<<< HEAD
-        
-        # Unified interactive editing logic
-=======
-
-        # 统一的交互式编辑逻辑
->>>>>>> bbb2ebe1
-        if interactive_tree and domain_tree and domain_tree.tree:
-            tree_source = "Custom" if custom_domain_tree is not None else "Generated"
-            print("\n" + "="*60)
-            print(f"🌳 {tree_source} domain tree structure:")
-            print("="*60)
-            print(domain_tree.visualize())
-            print("=" * 60)
-            if custom_domain_tree is not None:
-                print("💡 You can modify the custom tree, or enter '结束树操作' to use it directly")
-            domain_tree = _interactive_tree_modification(domain_tree)
-    # generate questions
-    question_info = process_questions(
-        api_key=api_key,
-        model=model_name,
-        base_url=base_url,
-        page_content=page_content,
-        question_number=question_number,
-        max_workers=max_workers,
-        message=messages,
-    )
-    for question_item in question_info:
-        if "qid" not in question_item:
-            question_item["qid"] = str(uuid.uuid4())
-    # 4. label tagging
-    if use_tree_label and domain_tree and hasattr(domain_tree, 'to_json') and domain_tree.to_json():
-        q_match_list = process_match_tags(
-            api_key=api_key,
-            base_url=base_url,
-            model=model_name,
-            tags_json=domain_tree.to_json(),
-            questions=[q["question"] for q in question_info],
-            max_workers=max_workers,
-        )
-        label_map = {item["question"]: item.get("label", "") for item in q_match_list}
-        for question_item in question_info:
-            question_item["label"] = label_map.get(question_item["question"], "")
-    else:
-        for question_item in question_info:
-            question_item["label"] = ""
-    # 5. generate answers
-    qa_list = generatr_qa_pairs(
-        question_info=question_info,
-        api_key=api_key,
-        base_url=base_url,
-        model_name=model_name,
-        question_number=question_number,
-        max_workers=max_workers,
-        domain_tree=domain_tree if use_tree_label else None,
-    )
-    return qa_list
-
-
-if __name__ == "__main__":
-    # split text into chunks
-    page_content = load_and_split_markdown(
-        md_path="知识图谱.md",
-        chunk_size=500,
-        chunk_overlap=100,
-    )
-
-    # generate domain tree
-    domain_tree = process_domain_tree(
-        api_key=API_KEY,
-        base_url=BASE_URL,
-        model="qwen-plus",
-        text=page_content,
-        temperature=0.7,
-        top_p=0.9,
-    )
-
-    # generate question_info containing chunk and questions
-    # question_info is the largest question set, will be adjusted according to the modification of the domain tree
-    question_info = process_questions(
-        page_content=page_content,
-        question_number=5,
-        max_workers=10,
-        api_key=API_KEY,
-        base_url=BASE_URL,
-        model="qwen-plus",
-    )
-
-    # add unique id to each question
-    for question_item in question_info:
-        question_item["qid"] = str(uuid.uuid4())
-
-    if not question_info:
-<<<<<<< HEAD
-        logger.error("Unable to generate any questions, please check input document and API settings")
-        
-=======
-        logger.error("未能生成任何问题，请检查输入文档和API设置")
-
->>>>>>> bbb2ebe1
-    # check if domain_tree is empty
-    if not domain_tree or not domain_tree.to_json():
-        logger.info("Domain tree is empty, no labeling performed")
-    else:
-        # use DomainTree instance to match label
-        q_match_list = process_match_tags(
-            api_key=API_KEY,
-            base_url=BASE_URL,
-            model="qwen-plus",
-            tags_json=domain_tree.to_json(),
-            questions=[question_item["question"] for question_item in question_info],
-            max_workers=3,
-        )
-        logger.info(f"Question-label matching completed, result: {q_match_list}")
-        # merge label to question_info
-        label_map = {item["question"]: item.get("label", "") for item in q_match_list}
-        for question_item in question_info:
-            question_item["label"] = label_map.get(question_item["question"], "")
-        # get filtered question_info
-        question_list = [question_item["question"] for question_item in question_info]
-        question_info = [
-            {
-                "question": question_item["question"],
-                "page": question_item["page"],
-                "qid": question_item["qid"],
-                "label": question_item["label"],
-            }
-            for question_item in question_info
-            if question_item["question"] in question_list
-        ]
-
-    # final answer
-    r = generatr_qa_pairs(
-        question_info=question_info,
-        api_key=API_KEY,
-        base_url=BASE_URL,
-        model_name="qwen-plus",
-        question_number=5,
-        max_workers=10,
-<<<<<<< HEAD
-        domain_tree=domain_tree,
-=======
-        domain_tree=domain_tree
->>>>>>> bbb2ebe1
-        # message=[]
-    )
-
+import json
+import os.path
+import re
+import threading
+import uuid
+from concurrent.futures import ThreadPoolExecutor, as_completed
+from pathlib import Path
+from typing import Optional, List, Any
+import uuid
+from openai import OpenAI
+from openai import OpenAI
+from langchain.text_splitter import RecursiveCharacterTextSplitter
+from langchain_community.document_loaders import UnstructuredMarkdownLoader
+from loguru import logger
+from pyexpat.errors import messages
+from tqdm import tqdm
+from tqdm import tqdm
+from dotenv import load_dotenv
+from datamax.utils.domain_tree import DomainTree   # for cache domain tree
+
+lock = threading.Lock()
+
+# ====== API settings======
+# set your api key and base url in .env file
+API_KEY = os.getenv("DASHSCOPE_API_KEY", "your-api-key-here")
+BASE_URL = os.getenv("DASHSCOPE_BASE_URL")
+
+
+def complete_api_url(base_url: str) -> str:
+    """
+    Normalize the given base_url so that it ends with the OpenAI-style
+    chat completions endpoint.
+    E.g. if user passes "https://api.provider.com/v1" it will become
+    "https://api.provider.com/v1/chat/completions".
+    """
+    if base_url is None:
+        return None
+    if base_url is None:
+        return None
+    url = base_url.rstrip("/")
+    # If it doesn't end with /chat/completions, append it automatically
+    if not url.endswith("/chat/completions"):
+        url = f"{url}/chat/completions"
+    return url
+
+
+# ------------prompt-----------------
+def get_system_prompt_for_match_label(tags_json, question):
+    system_prompt = f"""
+    # Role: 标签匹配专家
+    - Description: 你是一名标签匹配专家，擅长根据给定的标签数组和问题数组，将问题打上最合适的领域标签。你熟悉标签的层级结构，并能根据问题的内容优先匹配二级标签，若无法匹配则匹配一级标签，若无法匹配最后打上"其他"标签。
+
+    ### Skill:
+    1. 熟悉标签层级结构，能够准确识别一级和二级标签。
+    2. 能够根据问题的内容，智能匹配最合适的标签。
+    3. 能够处理复杂的标签匹配逻辑，确保每个问题都能被打上正确的标签。
+    4. 能够按照规定的输出格式生成结果，确保不改变原有数据结构。
+    5. 能够处理大规模数据，确保高效准确的标签匹配。
+
+    ## Goals:
+    1. 将问题数组中的每个问题打上最合适的领域标签。
+    2. 优先匹配二级标签，若无法匹配则匹配一级标签，最后打上"其他"标签。
+    3. 确保输出格式符合要求，不改变原有数据结构。
+    4. 提供高效的标签匹配算法，确保处理大规模数据时的性能。
+    5. 确保标签匹配的准确性和一致性。
+
+    ## OutputFormat:
+    1. 输出结果必须是一个数组，每个元素包含 question、和 label 字段。
+    2. label 字段必须是根据标签数组匹配到的标签，若无法匹配则打上"其他"标签。
+    3. 不改变原有数据结构，只新增 label 字段。
+
+    ## 标签json：
+
+    ${tags_json}
+
+    ## 问题数组：
+
+    ${question}
+
+
+    ## Workflow:
+    1. Take a deep breath and work on this problem step-by-step.
+    2. 首先，仔细分析每个问题的核心内容和关键词。
+    3. 然后，遍历问题数组中的每个问题，根据问题的内容匹配标签数组中的标签。
+    4. 优先匹配二级标签，若无法匹配则匹配一级标签，最后打上"其他"标签。
+    5. 将匹配到的标签添加到问题对象中，确保不改变原有数据结构。
+    6. 最后，输出结果数组，确保格式符合要求。
+
+
+    ## Constrains:
+    1. 只新增一个 label 字段，不改变其他任何格式和数据。
+    2. 必须按照规定格式返回结果。
+    3. 优先匹配二级标签，若无法匹配则匹配一级标签，最后打上"其他"标签。尽量不匹配"其他"标签。
+    4. 确保标签匹配的准确性和一致性。
+    5. 匹配的标签必须来自标签数组，如果无法匹配任何标签，就打上"其他"标签。
+    6. 输出结果必须是一个数组，每个元素包含 question、label 字段（只输出这个，不要输出任何其他无关内容）。
+    7. 仔细分析问题内容，寻找与标签的语义关联。
+    8. 如果问题内容与多个标签相关，选择最匹配的一个。
+    9. 考虑问题的核心主题和关键词，进行精确匹配。
+
+    ## Output Example:
+    ```json
+        [
+            {{
+                "question": "XSS为什么会在2003年后引起人们更多关注并被OWASP列为威胁榜首？",
+                "label": "2.2 XSS攻击"
+            }},
+            {{
+                "question": "这个问题与现有标签都不相关",
+                "label": "其他"
+            }}
+        ]
+    ```
+    """
+    return system_prompt
+
+
+def get_system_prompt_for_domain_tree(text):
+    """Generate system prompt for domain tree task"""
+    system_prompt = f"""
+        #  Role: 领域分类专家 & 知识图谱专家
+        - Description:
+        作为一名资深的领域分类专家和知识图谱专家，擅长从文本内容中提取核心主题，构建分类体系，
+        并输出规定 JSON 格式的标签树。
+
+        ## Skills:
+        1. 精通文本主题分析和关键词提取
+        2. 擅长构建分层知识体系
+        3. 熟练掌握领域分类方法论
+        4. 具备知识图谱构建能力
+        5. 精通JSON数据结构
+
+        ## Goals:
+        1. 分析书籍目录内容
+        2. 识别核心主题和关键领域
+        3. 构建两级分类体系
+        4. 确保分类逻辑合理
+        5. 生成规范的JSON输出
+
+        ## Workflow:
+        1. 仔细阅读完整的书籍目录内容
+        2. 提取关键主题和核心概念
+        3. 对主题进行分组和归类
+        4. 构建一级领域标签
+        5. 为适当的一级标签添加二级标签
+        6. 检查分类逻辑的合理性
+        7. 生成符合格式的JSON输出
+
+
+
+        ## 需要分析的目录
+        ${text}
+
+        ## 限制
+        1. 一级领域标签数量5-10个
+        2. 二级领域标签数量1-10个
+        3. 最多两层分类层级
+        4. 分类必须与原始目录内容相关
+        5. 输出必须符合指定 JSON 格式，不要输出 JSON 外其他任何不相关内容
+        6. 标签的名字最多不要超过 6 个字
+        7. 在每个标签前加入序号（序号不计入字数）
+
+        ## OutputFormat:
+        ```json
+        [
+            {{
+                "label": "1 一级领域标签",
+                "child": [
+                    {{"label": "1.1 二级领域标签1"}},
+                    {{"label": "1.2 二级领域标签2"}}
+                ]
+            }},
+            {{
+                "label": "2 一级领域标签(无子标签)"
+            }}
+        ]
+        ```
+    """
+    return system_prompt
+
+
+def get_system_prompt_for_question(query_text, question_number):
+    """Generate system prompt for question generation task"""
+    system_prompt = f"""
+        # 角色使命
+        你是一位专业的文本分析专家，擅长从复杂文本中提取关键信息并生成可用于模型微调的结构化数据（仅生成问题）。
+
+        ## 核心任务
+        根据用户提供的文本，生成不少于 ${question_number} 个高质量问题。
+
+        ## 约束条件（重要！）
+        - 必须基于文本内容直接生成
+        - 问题应具有明确答案指向性
+        - 需覆盖文本的不同方面
+        - 禁止生成假设性、重复或相似问题
+        - 确保生成得完整性
+
+        ## 处理流程
+        1. 【文本解析】分段处理内容，识别关键实体和核心概念
+        2. 【问题生成】基于信息密度选择最佳提问点
+        3. 【质量检查】确保：
+           - 问题答案可在原文中找到依据
+           - 标签与问题内容强相关
+           - 无格式错误
+
+        ## 输出格式
+         - JSON 数组格式必须正确
+        - 字段名使用英文双引号
+        - 输出的 JSON 数组必须严格符合以下结构：
+        ```json
+        ["问题1", "问题2", "..."]
+        ```
+
+        ## 输出示例
+        ```json
+        [ "人工智能伦理框架应包含哪些核心要素？","民法典对个人数据保护有哪些新规定？"]
+        ```
+
+        ## 待处理文本
+        ${query_text}
+
+        ## 限制
+        - 必须按照规定的 JSON 格式输出，不要输出任何其他不相关内容
+        - 生成不少于${question_number}个高质量问题
+        - 问题不要和材料本身相关，例如禁止出现作者、章节、目录等相关问题
+        - 问题不得包含【报告、文章、文献、表格】中提到的这种话术，必须是一个自然的问题
+    """
+    return system_prompt
+
+
+def get_system_prompt_for_answer(text, query_question):
+    """Generate system prompt for answer generation task"""
+    system_prompt = f"""
+        # Role: 微调数据集生成专家
+        ## Profile:
+        - Description: 你是一名微调数据集生成专家，擅长从给定的内容中生成准确的问题答案，确保答案的准确性和相关性，你要直接回答用户问题，所有信息已内化为你的专业知识。
+
+        ## Skills   :
+        1. 答案必须基于给定的内容
+        2. 答案必须准确，不能胡编乱造
+        3. 答案必须与问题相关
+        4. 答案必须符合逻辑
+        5. 基于给定参考内容，用自然流畅的语言整合成一个完整答案，不需要提及文献来源或引用标记
+
+        ## Workflow:
+        1. Take a deep breath and work on this problem step-by-step.
+        2. 首先，分析给定的文件内容
+        3. 然后，从内容中提取关键信息
+        4. 接着，生成与问题相关的准确答案
+        5. 最后，确保答案的准确性和相关性
+
+        ## 参考内容：
+        ${text}
+
+        ## 问题
+        ${query_question}
+
+        ## Constrains:
+        1. 答案必须基于给定的内容
+        2. 答案必须准确，必须与问题相关，不能胡编乱造
+        3. 答案必须充分、详细、包含所有必要的信息、适合微调大模型训练使用
+        4. 答案中不得出现 ' 参考 / 依据 / 文献中提到 ' 等任何引用性表述，只需呈现最终结果
+    """
+    return system_prompt
+
+
+# ------------spliter----------------
+def load_and_split_markdown(md_path: str, chunk_size: int, chunk_overlap: int) -> list:
+    """
+    Parse Markdown using UnstructuredMarkdownLoader
+    Chunking strategy that preserves original paragraph structure
+
+    Args:
+        md_path: Path to the markdown file
+        chunk_size: Size of each chunk
+        chunk_overlap: Overlap between chunks
+
+    Returns:
+        List of document chunks
+    """
+    try:
+        # Use LangChain's MarkdownLoader to load Markdown file
+        file_name = os.path.basename(md_path)
+        logger.info(f"Starting to split Markdown file: {file_name}")
+        loader = UnstructuredMarkdownLoader(md_path)
+        documents = loader.load()
+        # Further split documents if needed
+        splitter = RecursiveCharacterTextSplitter(
+            chunk_size=chunk_size,
+            chunk_overlap=chunk_overlap,
+            length_function=len,
+            is_separator_regex=False,
+        )
+
+        pages = splitter.split_documents(documents)
+        page_content = [i.page_content for i in pages]
+        logger.info(f"📄 Markdown file '{file_name}' split into {len(page_content)} chunks")
+        return page_content
+
+    except Exception as e:
+        logger.error(f"Failed to load {Path(md_path).name}: {str(e)}")
+        return []
+
+
+def load_and_split_text(file_path: str, chunk_size: int, chunk_overlap: int, use_mllm: bool = False) -> list:
+def load_and_split_text(file_path: str, chunk_size: int, chunk_overlap: int, use_mineru: bool = False, use_qwen_vl_ocr: bool = False) -> list:
+    """
+    Parse other formats to markdown and split
+
+
+    Args:
+        file_path: Path to the markdown file
+        chunk_size: Size of each chunk
+        chunk_overlap: Overlap between chunks
+        use_mllm: Whether to use the professional parser (MinerU for PDF).
+
+        use_mineru: Whether to use MinerU for PDF parsing
+        use_qwen_vl_ocr: Whether to use Qwen-VL OCR for PDF parsing
+        
+    Returns:
+        List of document chunks
+    """
+    try:
+        from datamax.parser.core import DataMax
+        
+        # Get file extension for logging
+        file_ext = os.path.splitext(file_path)[1].lower()
+        file_name = os.path.basename(file_path)
+
+
+        logger.info(f"开始处理文件: {file_name} (类型: {file_ext})")
+
+        # 使用DataMax解析文件，传递use_mllm参数
+        dm = DataMax(file_path=file_path, to_markdown=True, use_mllm=use_mllm)
+        
+        # 使用DataMax解析文件，传递use_mineru和use_qwen_vl_ocr参数
+        dm = DataMax(file_path=file_path, to_markdown=True, use_mineru=use_mineru, use_qwen_vl_ocr=use_qwen_vl_ocr)
+        parsed_data = dm.get_data()
+
+
+        if not parsed_data:
+            logger.error(f"File parsing failed: {file_name}")
+            return []
+            
+        # Get parsed content
+        if isinstance(parsed_data, list):
+            # If multiple files, take the first one
+            content = parsed_data[0].get("content", "")
+        else:
+            content = parsed_data.get("content", "")
+
+        if not content:
+            logger.error(f"File content is empty: {file_name}")
+            return []
+            
+        # Use LangChain's text splitter for chunking
+        splitter = RecursiveCharacterTextSplitter(
+            chunk_size=chunk_size,
+            chunk_overlap=chunk_overlap,
+            length_function=len,
+            is_separator_regex=False,
+        )
+        
+        # Directly split text content
+        page_content = splitter.split_text(content)
+
+
+        # 根据文件类型提供不同的日志信息
+        if file_ext == '.pdf':
+            if use_qwen_vl_ocr:
+                logger.info(f"📄 PDF文件 '{file_name}' 使用Qwen-VL OCR解析，被分解为 {len(page_content)} 个chunk")
+            elif use_mllm:
+                logger.info(f"📄 PDF文件 '{file_name}' 使用MinerU解析，被分解为 {len(page_content)} 个chunk")
+            else:
+                logger.info(f"📄 PDF file '{file_name}' parsed with PyMuPDF, split into {len(page_content)} chunks")
+        else:
+            logger.info(f"📄 {file_ext.upper()}文件 '{file_name}' 被分解为 {len(page_content)} 个chunk")
+
+            logger.info(f"📄 {file_ext.upper()} file '{file_name}' split into {len(page_content)} chunks")
+            
+        return page_content
+
+
+    except Exception as e:
+        logger.error(f"Failed to process file {Path(file_path).name}: {str(e)}")
+        return []
+
+
+# ------------llm generator-------------------
+def extract_json_from_llm_output(output: str):
+    """
+    Extract JSON content from LLM output, handling multiple possible formats
+
+    Args:
+        output: Raw output string from LLM
+
+    Returns:
+        Parsed JSON list if successful, None otherwise
+    """
+    # Try to parse the entire output directly
+    try:
+        return json.loads(output)
+    except json.JSONDecodeError:
+        pass
+
+    # Try to extract content wrapped in ```json ```
+    json_match = re.search(r"```json\n([\s\S]*?)\n```", output)
+    if json_match:
+        try:
+            return json.loads(json_match.group(1))
+        except json.JSONDecodeError as e:
+            print(f"Error parsing JSON: {e}")
+
+    # Try to extract the most JSON-like part
+    json_start = output.find("[")
+    json_end = output.rfind("]") + 1
+    if json_start != -1 and json_end != 0:
+        try:
+            return json.loads(output[json_start:json_end])
+        except json.JSONDecodeError:
+            pass
+
+    logger.error(f"Model output not in standard format: {output}")
+    return None
+
+
+def llm_generator(
+    api_key: str,
+    model: str,
+    base_url: str,
+    prompt: str,
+    type: str,
+    message: list = None,
+    temperature: float = 0.7,
+    top_p: float = 0.9,
+) -> list:
+    """Generate content using LLM API"""
+    try:
+        client = OpenAI(api_key=api_key, base_url=base_url)
+        client = OpenAI(api_key=api_key, base_url=base_url)
+        if not message:
+            message = [
+                {"role": "system", "content": prompt},
+                {"role": "user", "content": "请严格按照要求生成内容"},
+            ]
+
+        response = client.chat.completions.create(
+            model=model,
+            messages=message,
+            temperature=temperature,
+            top_p=top_p,
+        )
+
+        output = response.choices[0].message.content
+
+        if type == "question":
+            fmt_output = extract_json_from_llm_output(output)
+            return fmt_output if fmt_output is not None else []
+        else:
+            return [output] if output else []
+
+        response = client.chat.completions.create(
+            model=model,
+            messages=message,
+            temperature=temperature,
+            top_p=top_p,
+        )
+
+        output = response.choices[0].message.content
+
+        if type == "question":
+            fmt_output = extract_json_from_llm_output(output)
+            return fmt_output if fmt_output is not None else []
+        else:
+            return [output] if output else []
+
+    except Exception as e:
+        logger.error(f"LLM keyword extraction failed: {e}")
+        if hasattr(e, "__traceback__") and e.__traceback__ is not None:
+            logger.error(f"Error line number: {e.__traceback__.tb_lineno}")
+        return []
+
+
+# ------------thread_process-------------
+def process_match_tags(
+    api_key: str,
+    model: str,
+    base_url: str,
+    questions: list,
+    tags_json: list,
+    temperature: float = 0.7,
+    top_p: float = 0.9,
+    max_workers: int = 3,
+):
+    from concurrent.futures import ThreadPoolExecutor, as_completed
+    logger.info(f"Starting concurrent question-tag matching... (max_workers={max_workers})")
+    results = []
+
+    def match_one_question(q):
+        prompt = get_system_prompt_for_match_label(tags_json, [q])
+        match = llm_generator(
+            api_key=api_key,
+            model=model,
+            base_url=base_url,
+            prompt=prompt,
+            type="question",
+        )
+        # llm_generator return a list, only one question is passed, take the first one
+        return match[0] if match else {"question": q, "label": "其他"}
+
+    with ThreadPoolExecutor(max_workers=max_workers) as executor:
+        future_to_q = {executor.submit(match_one_question, q): q for q in questions}
+        for future in as_completed(future_to_q):
+            res = future.result()
+            #print(f"Question: {res.get('question', '')} | Matched label: {res.get('label', '')}")
+            results.append(res)
+    logger.success(f"Question-tag matching completed successfully, generated {len(results)} questions")
+    return results
+
+
+def process_domain_tree(
+    api_key: str,
+    model: str,
+    base_url: str,
+    text: str,
+    temperature: float = 0.7,
+    top_p: float = 0.9,
+    max_retries: int = 3,
+) -> DomainTree:
+    prompt = get_system_prompt_for_domain_tree(text)
+    logger.info(f"领域树生成开始...")
+    client = OpenAI(api_key=api_key, base_url=base_url)
+
+    logger.info(f"Domain tree generation started...")
+    client = OpenAI(api_key=api_key, base_url=base_url)
+
+    for attempt in range(max_retries):
+        try:
+            message = [
+                {"role": "system", "content": prompt},
+                {"role": "user", "content": "请严格按照要求生成内容"},
+            ]
+
+            response = client.chat.completions.create(
+                model=model,
+                messages=message,
+                temperature=temperature,
+                top_p=top_p,
+            )
+
+            output = response.choices[0].message.content
+            if output:
+                json_output = extract_json_from_llm_output(output)
+                if json_output is not None:
+                    domain_tree = DomainTree()
+                    domain_tree.from_json(json_output)
+                    logger.info(f"领域树生成成功, 共生成 {len(json_output)} 个大标签")
+                    return domain_tree
+                else:
+                    logger.warning(f"领域树生成失败 (尝试 {attempt + 1}/{max_retries}): 无法解析JSON输出")
+            else:
+                logger.warning(f"领域树生成失败 (尝试 {attempt + 1}/{max_retries}): 空输出")
+
+
+            response = client.chat.completions.create(
+                model=model,
+                messages=message,
+                temperature=temperature,
+                top_p=top_p,
+            )
+
+            output = response.choices[0].message.content
+            if output:
+                json_output = extract_json_from_llm_output(output)
+                if json_output is not None:
+                    domain_tree = DomainTree()
+                    domain_tree.from_json(json_output)
+                    logger.info(f"Domain tree generated successfully, created {len(json_output)} main tags")
+                    return domain_tree
+                else:
+                    logger.warning(f"Domain tree generation failed (attempt {attempt + 1}/{max_retries}): Unable to parse JSON output")
+            else:
+                logger.warning(f"Domain tree generation failed (attempt {attempt + 1}/{max_retries}): Empty output")
+
+        except Exception as e:
+            logger.error(f"Domain tree generation error (attempt {attempt + 1}/{max_retries}): {e}")
+            if hasattr(e, "__traceback__") and e.__traceback__ is not None:
+                logger.error(f"错误行号: {e.__traceback__.tb_lineno}")
+
+                logger.error(f"Error line number: {e.__traceback__.tb_lineno}")
+            
+            if attempt == max_retries - 1:
+                error_msg = "Tree generation failed! Please check network or switch LLM model! Will continue with plain text generation"
+                print(f"❌ {error_msg}")
+                logger.error(f"Domain tree generation failed after {max_retries} retries: {error_msg}")
+                return None
+            else:
+                logger.info(f"Waiting for retry... ({attempt + 2}/{max_retries})")
+                import time
+                time.sleep(2)  # 等待2秒后重试
+
+    error_msg = "树生成失败！请检查网络或更换大模型！后续将依据纯文本生成"
+                time.sleep(2)  # Wait 2 seconds before retry
+    
+    error_msg = "Tree generation failed! Please check network or switch LLM model! Will continue with plain text generation"
+    print(f"❌ {error_msg}")
+    logger.error(f"Domain tree generation failed after {max_retries} retries: {error_msg}")
+    return None
+
+
+def process_questions(
+    api_key: str,
+    model: str,
+    base_url: str,
+    page_content: list,
+    question_number: int,
+    max_workers: int = 5,
+    message: list = None,
+    max_retries: int = 3,
+) -> list:
+    """Generate questions using multi-threading with retry mechanism"""
+    total_questions = []
+    if message is None:
+        message = []
+
+
+    def _generate_questions_with_retry(page):
+        """Inner function for question generation with retry"""
+        for attempt in range(max_retries):
+            try:
+                prompt = get_system_prompt_for_question(page, question_number)
+                questions = llm_generator(
+                    api_key=api_key,
+                    model=model,
+                    base_url=base_url,
+                    message=message,
+                    prompt=prompt,
+                    type="question",
+                )
+                if questions:
+                    return [
+                        {"question": question, "page": page} for question in questions
+                    ]
+                else:
+                    logger.warning(f"Question generation failed (attempt {attempt + 1}/{max_retries}): Empty result")
+            except Exception as e:
+                logger.error(f"Question generation error (attempt {attempt + 1}/{max_retries}): {e}")
+                if hasattr(e, "__traceback__") and e.__traceback__ is not None:
+                    logger.error(f"错误行号: {e.__traceback__.tb_lineno}")
+
+                    logger.error(f"Error line number: {e.__traceback__.tb_lineno}")
+            
+            if attempt < max_retries - 1:
+                logger.info(f"Waiting for retry... ({attempt + 2}/{max_retries})")
+                import time
+                time.sleep(2)  # 等待2秒后重试
+
+        logger.error(f"问题生成失败，已重试 {max_retries} 次")
+                time.sleep(2)  # Wait 2 seconds before retry
+        
+        logger.error(f"Question generation failed after {max_retries} retries")
+        return []
+
+    logger.info(f"Starting question generation (threads: {max_workers}, retries: {max_retries})...")
+    with ThreadPoolExecutor(max_workers=max_workers) as executor:
+        futures = [executor.submit(_generate_questions_with_retry, page) for page in page_content]
+        with tqdm(as_completed(futures), total=len(futures), desc="Generating questions") as pbar:
+            for future in pbar:
+                result = future.result()
+                if result:
+                    with lock:
+                        total_questions.extend(result)
+                    pbar.set_postfix({"Generated questions": len(total_questions)})
+    return total_questions
+
+
+def process_answers(
+    api_key: str,
+    model: str,
+    base_url: str,
+    question_items: list,
+    message: list | None = None,
+    max_workers=5,
+    max_retries: int = 3,
+) -> dict:
+    """Generate answers using multi-threading"""
+    qa_pairs = {}
+    if message is None:
+        message = []
+
+    def _generate_answer_with_retry(item):
+        """Inner function for answer generation with retry"""
+        for attempt in range(max_retries):
+            try:
+                prompt = get_system_prompt_for_answer(item["page"], item["question"])
+                answer = llm_generator(
+                    api_key=api_key,
+                    model=model,
+                    base_url=base_url,
+                    prompt=prompt,
+                    message=message,
+                    type="answer",
+                )
+                if answer and len(answer) > 0:
+                    return item["question"], answer[0]  # llm_generator returns a list
+                else:
+                    logger.warning(f"Answer generation failed (attempt {attempt + 1}/{max_retries}): Empty result")
+            except Exception as e:
+                logger.error(f"Answer generation error (attempt {attempt + 1}/{max_retries}): {e}")
+                if hasattr(e, "__traceback__") and e.__traceback__ is not None:
+                    logger.error(f"错误行号: {e.__traceback__.tb_lineno}")
+
+                    logger.error(f"Error line number: {e.__traceback__.tb_lineno}")
+            
+            if attempt < max_retries - 1:
+                logger.info(f"Waiting for retry... ({attempt + 2}/{max_retries})")
+                import time
+
+                time.sleep(2)  # retry after 2 seconds
+
+
+        # all retries failed
+        question_text = item["question"][:20] + "..." if len(item["question"]) > 20 else item["question"]
+        logger.error(f"Network status is poor! Discarded QA pair for question: ({question_text})")
+        return None  # return None to discard the question with answer
+
+    logger.info(f"Starting answer generation (threads: {max_workers}, retries: {max_retries})...")
+    with ThreadPoolExecutor(max_workers=max_workers) as executor:
+        futures = {
+            executor.submit(_generate_answer_with_retry, item): item
+            for item in question_items
+        }
+
+        with tqdm(as_completed(futures), total=len(futures), desc="Generating answers") as pbar:
+            for future in pbar:
+                result = future.result()
+                if result is not None:  # only add question with answer
+                    question, answer = result
+                    with lock:
+                        qa_pairs[question] = answer
+                    pbar.set_postfix({"Generated answers": len(qa_pairs)})
+    return qa_pairs
+
+
+# find tagpath by label
+
+
+def find_tagpath_by_label(domain_tree: DomainTree, label: str):
+    return domain_tree.find_path(label)
+
+
+def generatr_qa_pairs(
+    question_info: list,
+    api_key: str,
+    base_url: str,
+    model_name: str,
+    question_number: int = 5,
+    message: list = None,
+    max_workers: int = 5,
+    domain_tree: DomainTree = None,
+    domain_tree: DomainTree = None,
+) -> list:
+    if message is None:
+        message = []
+    if domain_tree is None:
+        from datamax.utils.domain_tree import DomainTree
+
+        domain_tree = DomainTree([])
+    qa_pairs = process_answers(
+        question_items=question_info,
+        message=message,
+        max_workers=max_workers,
+        api_key=api_key,
+        base_url=base_url,
+        model=model_name,
+    )
+    logger.success(
+        f"Completed! Generated {len(qa_pairs)} QA pairs in total"
+    )
+    res_list = []
+    for question_item in question_info:
+        question = question_item["question"]
+        # only add question with answer
+        if question in qa_pairs:
+            label = question_item.get("label", "")
+            answer = qa_pairs[question]
+            tag_path = find_tagpath_by_label(domain_tree, label) if domain_tree else ""
+            qid = question_item.get("qid", "")
+            method = "text with tree label" if domain_tree else "text"
+            qa_entry = {
+                "qid": qid,
+                "instruction": question,
+                "input": "",
+                "output": answer,
+                "label": label,
+                "tag-path": tag_path,
+                "method": method,
+            }
+            res_list.append(qa_entry)
+    return res_list
+
+
+def _interactive_tree_modification(domain_tree):
+    """
+    Interactive custom domain tree structure modification
+    :param domain_tree: DomainTree instance
+    :return: Modified DomainTree instance
+    """
+    print("\n Do you need to modify the tree?")
+    print("Supported operations:")
+    print("1. 增加节点：xxx；父节点：xxx   （父节点可留空，留空则添加为根节点）")
+    print("2. 增加节点：xxx；父节点：xxx；子节点：xxx")
+    print("3. 删除节点：xxx")
+    print("4. 更新节点：新名称；原先节点：旧名称")
+    print("5. 结束树操作")
+    print("Note: Node format is usually: x.xx xxxx, like: '1.1 货物运输组织与路径规划' or '1 运输系统组织'")
+    print("\nPlease enter operation command (enter '结束树操作' to exit):")
+    while True:
+        try:
+            user_input = input("> ").strip()
+            if user_input == "结束树操作":
+                print("✅ Tree operations completed, continuing QA pair generation...")
+                break
+            elif user_input.startswith("增加节点："):
+                parts = user_input.split("；")
+                if len(parts) >= 2:
+                    node_name = parts[0].replace("增加节点：", "").strip()
+                    parent_name = parts[1].replace("父节点：", "").strip()
+                    if not parent_name:
+                        if domain_tree.add_node(node_name):
+                            print(f"✅ Successfully added node '{node_name}' as root node")
+                        else:
+                            print(f"❌ Add failed: Unknown error")
+                    elif len(parts) == 2:
+                        if domain_tree.add_node(node_name, parent_name):
+                            print(f"✅ Successfully added node '{node_name}' under parent node '{parent_name}'")
+                        else:
+                            print(f"❌ Add failed: Parent node '{parent_name}' not found")
+                    elif len(parts) == 3:
+                        child_name = parts[2].replace("子节点：", "").strip()
+                        if domain_tree.insert_node_between(node_name, parent_name, child_name):
+                            print(f"✅ Successfully inserted node '{node_name}' between '{parent_name}' and '{child_name}'")
+                        else:
+                            print(f"❌ Insert failed: Please check parent and child node relationship")
+                    else:
+                        print("❌ Format error: Please use correct format")
+                else:
+                    print("❌ Format error: Please use correct format")
+            elif user_input.startswith("删除节点："):
+                node_name = user_input.replace("删除节点：", "").strip()
+                if domain_tree.remove_node(node_name):
+                    print(f"✅ Successfully deleted node '{node_name}' and all its descendant nodes")
+                else:
+                    print(f"❌ Delete failed: Node '{node_name}' not found")
+            elif user_input.startswith("更新节点："):
+                parts = user_input.split("；")
+                if len(parts) == 2:
+                    new_name = parts[0].replace("更新节点：", "").strip()
+                    old_name = parts[1].replace("原先节点：", "").strip()
+                    if domain_tree.update_node(old_name, new_name):
+                        print(f"✅ Successfully updated node '{old_name}' to '{new_name}'")
+                    else:
+                        print(f"❌ Update failed: Node '{old_name}' not found")
+                else:
+                    print("❌ Format error: Please use correct format, like: 更新节点：新名称；原先节点：旧名称")
+            else:
+                print("❌ Unknown operation, please use correct format")
+            print("\n📝 Current tree structure:")
+            print(domain_tree.visualize())
+            print("\nPlease enter next operation command:")
+            print("Supported operations:")
+            print("1. 增加节点：xxx；父节点：xxx   （父节点可留空，留空则添加为根节点）")
+            print("2. 增加节点：xxx；父节点：xxx；子节点：xxx")
+            print("3. 删除节点：xxx")
+            print("4. 更新节点：新名称；原先节点：旧名称")
+            print("5. 结束树操作")
+            print("Note: Node format is usually: x.xx xxxx, like: '1.1 货物运输组织与路径规划' or '1 运输系统组织'")
+        except KeyboardInterrupt:
+            print("\n\n⚠️⚠️Operation interrupted⚠️⚠️, continuing QA pair generation...")
+            break
+        except Exception as e:
+            print(f"❌ Operation error: {e}")
+            print("Please re-enter operation command:")
+    return domain_tree
+
+
+def full_qa_labeling_process(
+    content: str = None,
+    file_path: str = None,
+    api_key: str = None,
+    base_url: str = None,
+    model_name: str = None,
+    chunk_size: int = 500,
+    chunk_overlap: int = 100,
+    question_number: int = 5,
+    max_workers: int = 5,
+    use_tree_label: bool = True,
+    messages: list = None,
+    interactive_tree: bool = True,
+    custom_domain_tree: list = None,
+    use_mllm: bool = False,
+    use_mineru: bool = False,  # Add use_mineru parameter
+):
+    """
+    Complete QA generation workflow, including splitting, domain tree generation and interaction, 
+    question generation, label tagging, and answer generation.
+    """
+    import uuid
+
+    from datamax.utils.qa_generator import (
+        generatr_qa_pairs,
+        process_domain_tree,
+        process_match_tags,
+        process_questions,
+    )
+
+    # Validate required parameters
+    if not content:
+        logger.error("content parameter is required")
+        return []
+
+
+    if not api_key:
+        logger.error("api_key parameter is required")
+        return []
+
+
+    if not base_url:
+        logger.error("base_url parameter is required")
+        return []
+
+
+    if not model_name:
+        logger.error("model_name parameter is required")
+        return []
+
+    # 1. text split - 只处理content，不处理file_path
+    logger.info("使用文本内容进行分割")
+
+    # 尝试检测内容类型
+    content_type = "文本"
+    # 1. text split - only process content, not file_path
+    logger.info("Using text content for splitting")
+    
+    # Try to detect content type
+    content_type = "Text"
+    if content.strip().startswith('#') or '**' in content or '```' in content:
+        content_type = "Markdown"
+        logger.info("📄 Detected Markdown format content")
+    elif any(keyword in content.lower() for keyword in ['pdf', 'page', 'document']):
+        content_type = "PDF转换内容"
+        logger.info("📄 检测到PDF转换内容")
+        if use_mllm:
+            logger.info("📄 使用MinerU解析的PDF内容")
+        content_type = "PDF converted content"
+        logger.info("📄 Detected PDF converted content")
+        if use_mineru:
+            logger.info("📄 Using MinerU parsed PDF content")
+        else:
+            logger.info("📄 使用PyMuPDF解析的PDF内容")
+
+    # 直接使用LangChain的文本分割器进行切分，不创建临时文件
+            logger.info("📄 Using PyMuPDF parsed PDF content")
+    
+    # Directly use LangChain's text splitter for chunking without creating temporary files
+    from langchain.text_splitter import RecursiveCharacterTextSplitter
+
+    splitter = RecursiveCharacterTextSplitter(
+        chunk_size=chunk_size,
+        chunk_overlap=chunk_overlap,
+        length_function=len,
+        is_separator_regex=False,
+    )
+    page_content = splitter.split_text(content)
+
+    # 添加内容分块完成的日志
+    if content_type == "PDF转换内容":
+        if use_mllm:
+            logger.info(f"✅ MinerU解析的PDF内容处理完成，共生成 {len(page_content)} 个文本块")
+    
+    # Add content chunking completion log
+    if content_type == "PDF converted content":
+        if use_mineru:
+            logger.info(f"✅ MinerU parsed PDF content processing completed, generated {len(page_content)} text chunks")
+        else:
+            logger.info(f"✅ PyMuPDF parsed PDF content processing completed, generated {len(page_content)} text chunks")
+    else:
+        logger.info(f"✅ {content_type} content processing completed, generated {len(page_content)} text chunks")
+
+    # 2. domain tree generation
+    domain_tree = None
+    if use_tree_label:
+        from datamax.utils.domain_tree import DomainTree
+
+
+        # if custom_domain_tree is not None, use it
+        if custom_domain_tree is not None:
+            domain_tree = DomainTree(custom_domain_tree)
+            logger.info("🌳 Using user-uploaded custom domain tree structure")
+            print("🌳 Using your uploaded custom domain tree structure for pre-labeling...")
+        else:
+            # otherwise, generate tree from text
+            domain_tree = process_domain_tree(
+                api_key=api_key,
+                base_url=base_url,
+                model=model_name,
+                text="\n".join(page_content),
+                temperature=0.7,
+                top_p=0.9,
+            )
+            if domain_tree is None:
+                # tree generation failed, use text generation strategy
+                logger.info("Domain tree generation failed, using plain text generation strategy")
+                use_tree_label = False
+
+        # 统一的交互式编辑逻辑
+        
+        # Unified interactive editing logic
+        if interactive_tree and domain_tree and domain_tree.tree:
+            tree_source = "Custom" if custom_domain_tree is not None else "Generated"
+            print("\n" + "="*60)
+            print(f"🌳 {tree_source} domain tree structure:")
+            print("="*60)
+            print(domain_tree.visualize())
+            print("=" * 60)
+            if custom_domain_tree is not None:
+                print("💡 You can modify the custom tree, or enter '结束树操作' to use it directly")
+            domain_tree = _interactive_tree_modification(domain_tree)
+    # generate questions
+    question_info = process_questions(
+        api_key=api_key,
+        model=model_name,
+        base_url=base_url,
+        page_content=page_content,
+        question_number=question_number,
+        max_workers=max_workers,
+        message=messages,
+    )
+    for question_item in question_info:
+        if "qid" not in question_item:
+            question_item["qid"] = str(uuid.uuid4())
+    # 4. label tagging
+    if use_tree_label and domain_tree and hasattr(domain_tree, 'to_json') and domain_tree.to_json():
+        q_match_list = process_match_tags(
+            api_key=api_key,
+            base_url=base_url,
+            model=model_name,
+            tags_json=domain_tree.to_json(),
+            questions=[q["question"] for q in question_info],
+            max_workers=max_workers,
+        )
+        label_map = {item["question"]: item.get("label", "") for item in q_match_list}
+        for question_item in question_info:
+            question_item["label"] = label_map.get(question_item["question"], "")
+    else:
+        for question_item in question_info:
+            question_item["label"] = ""
+    # 5. generate answers
+    qa_list = generatr_qa_pairs(
+        question_info=question_info,
+        api_key=api_key,
+        base_url=base_url,
+        model_name=model_name,
+        question_number=question_number,
+        max_workers=max_workers,
+        domain_tree=domain_tree if use_tree_label else None,
+    )
+    return qa_list
+
+
+if __name__ == "__main__":
+    # split text into chunks
+    page_content = load_and_split_markdown(
+        md_path="知识图谱.md",
+        md_path="知识图谱.md",
+        chunk_size=500,
+        chunk_overlap=100,
+    )
+
+    # generate domain tree
+    domain_tree = process_domain_tree(
+        api_key=API_KEY,
+        base_url=BASE_URL,
+        model="qwen-plus",
+        text=page_content,
+        temperature=0.7,
+        top_p=0.9,
+    )
+
+    # generate question_info containing chunk and questions
+    # question_info is the largest question set, will be adjusted according to the modification of the domain tree
+    question_info = process_questions(
+        page_content=page_content,
+        question_number=5,
+        max_workers=10,
+        question_number=5,
+        max_workers=10,
+        api_key=API_KEY,
+        base_url=BASE_URL,
+        model="qwen-plus",
+    )
+
+    # add unique id to each question
+    for question_item in question_info:
+        question_item["qid"] = str(uuid.uuid4())
+
+    if not question_info:
+        logger.error("未能生成任何问题，请检查输入文档和API设置")
+
+        logger.error("Unable to generate any questions, please check input document and API settings")
+        
+    # check if domain_tree is empty
+    if not domain_tree or not domain_tree.to_json():
+        logger.info("Domain tree is empty, no labeling performed")
+    else:
+        # use DomainTree instance to match label
+        q_match_list = process_match_tags(
+            api_key=API_KEY,
+            base_url=BASE_URL,
+            model="qwen-plus",
+            tags_json=domain_tree.to_json(),
+            questions=[question_item["question"] for question_item in question_info],
+            max_workers=3,
+        )
+        logger.info(f"Question-label matching completed, result: {q_match_list}")
+        # merge label to question_info
+        label_map = {item["question"]: item.get("label", "") for item in q_match_list}
+        for question_item in question_info:
+            question_item["label"] = label_map.get(question_item["question"], "")
+        # get filtered question_info
+        question_list = [question_item["question"] for question_item in question_info]
+        question_info = [
+            {
+                "question": question_item["question"],
+                "page": question_item["page"],
+                "qid": question_item["qid"],
+                "label": question_item["label"],
+            }
+            for question_item in question_info
+            if question_item["question"] in question_list
+        ]
+
+    # final answer
+    r = generatr_qa_pairs(
+        question_info=question_info,
+        api_key=API_KEY,
+        base_url=BASE_URL,
+        model_name="qwen-plus",
+        question_number=5,
+        max_workers=10,
+        domain_tree=domain_tree
+        # message=[]
+        question_number=5,
+        max_workers=10,
+        domain_tree=domain_tree,
+        # message=[]
+    )
+
     print(r)