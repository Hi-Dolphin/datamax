# DataMax

<div align="center">

**中文** | [English](README.md)

[![PyPI version](https://badge.fury.io/py/pydatamax.svg)](https://badge.fury.io/py/pydatamax) [![Python](https://img.shields.io/badge/python-3.10+-blue.svg)](https://www.python.org/downloads/) [![License: MIT](https://img.shields.io/badge/License-MIT-yellow.svg)](https://opensource.org/licenses/MIT)

</div>

一个强大的多格式文件解析、数据清洗和AI标注工具库。

## ✨ 核心特性

- 🔄 **多格式支持**: PDF、DOCX/DOC、PPT/PPTX、XLS/XLSX、HTML、EPUB、TXT、图片等
- 🧹 **智能清洗**: 异常检测、隐私保护、文本过滤三层清洗流程
- 🤖 **AI标注**: 基于LLM的自动数据标注和预标记
- ⚡ **批量处理**: 高效的多文件并行处理
- 🎯 **易于集成**: 简洁的API设计，开箱即用

## 🚀 快速开始

### 安装

```bash
pip install pydatamax
```

### 基础用法

```python
from datamax import DataMax

# 解析单个文件
dm = DataMax(file_path="document.pdf")
data = dm.get_data()

# 批量处理
dm = DataMax(file_path=["file1.docx", "file2.pdf"])
data = dm.get_data()

# 数据清洗
cleaned_data = dm.clean_data(method_list=["abnormal", "private", "filter"])

# 带领域树的AI标注
qa_data = dm.generate_qa(
    api_key="your-api-key",
    base_url="https://api.openai.com/v1",
    model_name="gpt-3.5-turbo"
)
```

## 📖 详细文档

### 文件解析

#### 支持的格式

| 格式 | 扩展名 | 特殊功能 |
|------|--------|----------|
| 文档 | `.pdf`, `.docx`, `.doc` | OCR支持、Markdown转换 |
| 表格 | `.xlsx`, `.xls` | 结构化数据提取 |
| 演示 | `.pptx`, `.ppt` | 幻灯片内容提取 |
| 网页 | `.html`, `.epub` | 标签解析 |
| 图片 | `.jpg`, `.png`, `.jpeg` | OCR文字识别 |
| 文本 | `.txt` | 编码自动检测 |

#### 高级功能

```python
# PDF高级解析（需要MinerU）
dm = DataMax(file_path="complex.pdf", use_mineru=True)

# Word转Markdown
dm = DataMax(file_path="document.docx", to_markdown=True)

# 图片OCR
dm = DataMax(file_path="image.jpg", use_mineru=True)
```

### 批处理解析
```python
# 批量解析多个文件
dm = DataMax(
    file_path=["file1.pdf", "file2.docx"],
    use_mineru=True
)
data = dm.get_data()
```

### 文件缓存
```python
# 缓存解析结果，避免重复解析
dm = DataMax(
    file_path=["file1.pdf", "file2.docx"],
    ttl=3600  # 缓存时间，单位秒, 默认3600秒, 如果为0则不缓存
)
data = dm.get_data()
```

### 数据清洗
## 异常处理

- remove_abnormal_chars 从文本中移除异常字符
- remove_html_tags 移除HTML标签
- convert_newlines 将\r转换为\n并将多个\n合并为单个\n
- single_space 将多个空格(2个以上)转换为单个空格
- tabs_to_spaces 将制表符转换为4个空格
- remove_invisible_chars 移除不可见ASCII字符
- simplify_chinese 将繁体中文转换为简体中文

## 文本过滤

- filter_by_word_repetition 词重复率过滤
- filter_by_char_count 按字符数量过滤
- filter_by_numeric_content 按数字占比过滤

## 隐私脱敏

- replace_ip
- replace_email
- replace_customer_number   4008-123-123 清洗热线电话
- replace_bank_id
- replace_phone_number
- replace_qq
- replace_id_card


```python
# 三种清洗模式(快速使用不支持自定义)
dm.clean_data(method_list=[
    "abnormal",  # 异常数据处理
    "private",   # 隐私信息脱敏
    "filter"     # 文本过滤规范化
])

# 自定义清洗流程(支持自定义)
from datamax.utils.data_cleaner import TextFilter, PrivacyDesensitization, AbnormalCleaner
dm = DataMax(
    file_path=r"C:\Users\cykro\Desktop\香港开发机.txt"
)
parsed_data = dm.get_data().get('content')
# 1. 文本过滤
tf = TextFilter(parsed_data=parsed_data)
    # 词重复率过滤 参数 threshold 默认为 0.6，即文本中最多允许 60% 的字符是重复的
tf_bool = tf.filter_by_word_repetition(threshold=0.6)
if tf_bool:
    print("文本通过词重复率过滤")
else:
    print("文本未通过词重复率过滤")
    
# 按字符数量过滤 参数 min_chars 默认为 30，即文本中最少允许 30 个字符, max_chars 默认为 500000，即文本中最多允许 500000 个字符
tf_bool = tf.filter_by_char_count(min_chars=30, max_chars=500000)
if tf_bool:
    print("文本通过字符数量过滤")
else:
    print("文本未通过字符数量过滤")

# 按数字占比过滤 参数 threshold 默认为 0.6，即文本中最多允许 60% 的字符是数字
tf_bool = tf.filter_by_numeric_content(threshold=0.6)
if tf_bool:
    print("文本通过数字比例过滤")
else:
    print("文本未通过数字比例过滤")

# 2. 隐私脱敏
pd = PrivacyDesensitization(parsed_data=parsed_data)
res = pd.replace_ip(
    token="MyIP"
)
print(res)

# 3. 异常字符清洗
ac = AbnormalCleaner(parsed_data=parsed_data)
res = ac.remove_abnormal_chars()
res = ac.remove_html_tags()
res = ac.convert_newlines()
res = ac.single_space()
res = ac.tabs_to_spaces()
res = ac.remove_invisible_chars()
res = ac.simplify_chinese()
print(res)
```

### 文本切分

```python
dm.split_data(
    chunk_size=500,      # 文本块大小
    chunk_overlap=100,    # 重叠长度
    use_langchain=True  # 使用LangChain进行文本切分
)

# 当use_langchain为False时，使用自定义切分方法
# 。！？作为分隔符，连续的分隔符会被合并 chunk_size是严格的字符串长度不会超过
for chunk in parser.split_data(chunk_size=500, chunk_overlap=100, use_langchain=False).get("content"):
    print(chunk)
```

### AI标注（带领域树标签）

```python
#带领域树的自定义生成QA
dm = DataMax(file_path="your_file.md")
qa_data = dm.generate_qa_with_tree(
    api_key="sk-xxx",          
    base_url="https://api.provider.com/v1",         
    model_name="model-name",          
    chunk_size=500,                   # Text chunk size
    chunk_overlap=100,                # Overlap between chunks
    question_number=5,                # Number of questions per chunk
    max_workers=5                     # Number of threads for parallel processing
    use_tree_label=True               # Whether use tree label or not(choose yes here)
)

#完成领域树生成后，用户能够在终端交互地修改领域树

# 保存QA对结果
dm.save_label_data(qa_data, save_file_name="qa_label_data")

#或者，你也可以不使用领域树直接快速生成QA对
dm = DataMax(file_path="your_file.md")
<<<<<<< HEAD
qa_data = dm.generate_qa(
    api_key="sk-xxx",         
    base_url="https://api.provider.com/v1",  
    model_name="model-name",   
    chunk_size=500,             # 文本块大小
    chunk_overlap=100,          # 块重叠长度
    question_number=5,          # 每块生成问题数
    max_workers=5,              # 并发线程数
=======
qa_data = dm.generate_qa_with_tree(
    api_key="sk-xxx",          
    base_url="https://api.provider.com/v1",         
    model_name="model-name",          
    chunk_size=500,                   # Text chunk size
    chunk_overlap=100,                # Overlap between chunks
    question_number=5,                # Number of questions per chunk
    max_workers=5                     # Number of threads for parallel processing
    use_tree_label=False               # Whether use tree label or not(choose not here)
>>>>>>> 7ea8b82d
)

# 生成领域树后，用户可在终端交互式自定义树结构
# 保存结果
<<<<<<< HEAD
dm.save_label_data(qa_data)
```
=======
dm.save_label_data(res)

>>>>>>> 7ea8b82d

#### 领域树交互操作说明

生成树后，终端会输出当前树结构，并自动进入编辑模式。用户可根据提示输入以下命令，对树结构进行灵活调整：

支持的命令：
 1. 增加节点：xxx；父节点：xxx   （父节点可留空，留空则添加为根节点）
 2. 增加节点：xxx；父节点：xxx；子节点：xxx
 3. 删除节点：xxx
 4. 更新节点：新名称；原先节点：旧名称
 5. 结束树操作

> 节点名称格式通常为：x.xx xxxx，例如：'1.1 货物运输组织与路径规划' 或 '1 运输系统组织';而键入的指令必须严格参上（语言，格式等）

每次操作后，终端会实时反馈树结构的最新状态，直到用户输入“结束树操作”结束编辑，最终树结构将用于后续AI标注任务。

#### 领域树交互操作说明

生成树后，终端会输出当前树结构，并自动进入编辑模式。用户可根据提示输入以下命令，对树结构进行灵活调整：

支持的命令：
 1. 增加节点：xxx；父节点：xxx   （父节点可留空，留空则添加为根节点）
 2. 增加节点：xxx；父节点：xxx；子节点：xxx
 3. 删除节点：xxx
 4. 更新节点：新名称；原先节点：旧名称
 5. 结束树操作

> 节点名称格式通常为：x.xx xxxx，例如：'1.1 货物运输组织与路径规划' 或 '1 运输系统组织'

每次操作后，终端会实时反馈树结构的最新状态，直到用户输入“结束树操作”结束编辑，最终树结构将用于后续AI标注任务。

## ⚙️ 环境配置

### 可选依赖

#### LibreOffice（DOC文件支持）

**Ubuntu/Debian:**
```bash
sudo apt-get install libreoffice
```

**Windows:**
1. 下载安装 [LibreOffice](https://www.libreoffice.org/download/)
2. 添加到环境变量: `C:\Program Files\LibreOffice\program`

#### MinerU（高级PDF解析）

```bash
# 创建虚拟环境
conda create -n mineru python=3.10
conda activate mineru

# 安装MinerU
pip install -U "magic-pdf[full]" --extra-index-url https://wheels.myhloli.com
```

详细配置请参考 [MinerU文档](https://github.com/opendatalab/MinerU)

## 🛠️ 开发

### 本地安装

```bash
git clone https://github.com/Hi-Dolphin/datamax.git
cd datamax
pip install -r requirements.txt
python setup.py install
```


## 📋 系统要求

- Python >= 3.10
- 支持 Windows、macOS、Linux

## 🤝 贡献

欢迎提交 Issue 和 Pull Request！

## 📄 许可证

本项目采用 [MIT License](LICENSE) 开源协议。

## 📞 联系我们

- 📧 Email: cy.kron@foxmail.com
- 🐛 Issues: [GitHub Issues](https://github.com/Hi-Dolphin/datamax/issues)
- 📚 文档: [项目主页](https://github.com/Hi-Dolphin/datamax)

---

⭐ 如果这个项目对您有帮助，请给我们一个星标！
<|MERGE_RESOLUTION|>--- conflicted
+++ resolved
@@ -202,25 +202,6 @@
 ```python
 #带领域树的自定义生成QA
 dm = DataMax(file_path="your_file.md")
-qa_data = dm.generate_qa_with_tree(
-    api_key="sk-xxx",          
-    base_url="https://api.provider.com/v1",         
-    model_name="model-name",          
-    chunk_size=500,                   # Text chunk size
-    chunk_overlap=100,                # Overlap between chunks
-    question_number=5,                # Number of questions per chunk
-    max_workers=5                     # Number of threads for parallel processing
-    use_tree_label=True               # Whether use tree label or not(choose yes here)
-)
-
-#完成领域树生成后，用户能够在终端交互地修改领域树
-
-# 保存QA对结果
-dm.save_label_data(qa_data, save_file_name="qa_label_data")
-
-#或者，你也可以不使用领域树直接快速生成QA对
-dm = DataMax(file_path="your_file.md")
-<<<<<<< HEAD
 qa_data = dm.generate_qa(
     api_key="sk-xxx",         
     base_url="https://api.provider.com/v1",  
@@ -229,7 +210,15 @@
     chunk_overlap=100,          # 块重叠长度
     question_number=5,          # 每块生成问题数
     max_workers=5,              # 并发线程数
-=======
+)
+
+#完成领域树生成后，用户能够在终端交互地修改领域树
+
+# 保存QA对结果
+dm.save_label_data(qa_data, save_file_name="qa_label_data")
+
+#或者，你也可以不使用领域树直接快速生成QA对
+dm = DataMax(file_path="your_file.md")
 qa_data = dm.generate_qa_with_tree(
     api_key="sk-xxx",          
     base_url="https://api.provider.com/v1",         
@@ -239,18 +228,11 @@
     question_number=5,                # Number of questions per chunk
     max_workers=5                     # Number of threads for parallel processing
     use_tree_label=False               # Whether use tree label or not(choose not here)
->>>>>>> 7ea8b82d
 )
 
 # 生成领域树后，用户可在终端交互式自定义树结构
 # 保存结果
-<<<<<<< HEAD
 dm.save_label_data(qa_data)
-```
-=======
-dm.save_label_data(res)
-
->>>>>>> 7ea8b82d
 
 #### 领域树交互操作说明
 
