# DataMax

<div align="center">

**中文** | [English](README.md)

[![PyPI version](https://badge.fury.io/py/datamax.svg)](https://badge.fury.io/py/datamax) [![Python](https://img.shields.io/badge/python-3.10+-blue.svg)](https://www.python.org/downloads/) [![License: MIT](https://img.shields.io/badge/License-MIT-yellow.svg)](https://opensource.org/licenses/MIT)

</div>

一个强大的多格式文件解析、数据清洗和AI标注工具包，为现代Python应用而建。

## ✨ 主要功能

- 🔄 **多格式支持**：PDF, DOCX/DOC, PPT/PPTX, XLS/XLSX, HTML, EPUB, TXT, 图像 等

- 🧹 **智能清洗**：高级数据清洗，包括异常检测、隐私保护和文本过滤

- 🤖 **AI标注**：基于LLM的自动标注和QA生成

- ⚡ **高性能**：高效的批处理，带有缓存和并行执行

- 🎯 **开发者友好**：现代SDK设计，带有类型提示、配置管理和全面错误处理

<<<<<<< HEAD
# 3. 异常字符清洗
ac = AbnormalCleaner(parsed_data=parsed_data)
res = ac.remove_abnormal_chars()
res = ac.remove_html_tags()
res = ac.convert_newlines()
res = ac.single_space()
res = ac.tabs_to_spaces()
res = ac.remove_invisible_chars()
res = ac.simplify_chinese()
print(res)
```

### 文本切分

```python
dm.split_data(
    chunk_size=500,      # 文本块大小
    chunk_overlap=100,    # 重叠长度
    use_langchain=True  # 使用LangChain进行文本切分
)

# 当use_langchain为False时，使用自定义切分方法
# 。！？作为分隔符，连续的分隔符会被合并 chunk_size是严格的字符串长度不会超过
for chunk in parser.split_data(chunk_size=500, chunk_overlap=100, use_langchain=False).get("content"):
    print(chunk)
```

### 增强QA生成

QA生成器现在支持：
- 用户传入领域树以自定义初始化
- LLM调用失败重试机制
- 领域树生成失败时回退到纯文本QA生成模式
- 使用领域树标签进行更准确的标注
- 交互式领域树编辑进行精细调优

```python
# 增强QA生成，集成领域树和交互式编辑
qa_data = dm.get_pre_label(
    api_key="your-api-key",
    base_url="https://api.openai.com/v1",
    model_name="your-model-name",
    custom_domain_tree=your_domain_tree,  #用户传入自定义树以初始化
    use_tree_label=True,  # 使用领域树标签
    interactive_tree=True,  # 在QA生成过程中启用交互式树编辑
    chunk_size=500,
    chunk_overlap=100,
    question_number=5,
    max_workers=5   
)


```
## 🔥 基于 Bespokelabs-Curator 的大模型集成
DataMax 支持通过 bespokelabs-curator 调用通义千问、GPT 等大模型，实现多样化的自动化标注能力。
### 1. 通用大模型调用

```python
from datamax import DataMax

prompt = "什么是人工智能？"
result = DataMax.call_llm_with_bespokelabs(
    prompt=prompt,
    model_name="your-model-name",
    api_key="your-api-key",
    base_url="https://api.openai.com/v1"
)
print("LLM调用结果文本:", result)
```
### 2.自动化标注示例 — 自动问答对生成

```python
from datamax import DataMax

text = "人工智能是模拟人类智能的技术。"
results = DataMax.qa_generator_with_bespokelabs(
    text,
    "your-model-name",
    "your-api-key",
    "https://api.openai.com/v1"
)
print("QA生成结果:", results)
```
✅该方法支持OpenAI/Qwen兼容的API，并依赖于bespokelabs-curattor的提示格式化和LLM编排框架。

### 接入多模态模型进行AI标注

```python
import os
import json
from datamax.parser.core import DataMax
from datamax.parser.pdf_parser import PdfParser

def main():
    file_path = "your pdf file_path or directory here"
    parser = DataMax(file_path=file_path, use_mineru=True)
    # result = parser.get_data()
    # print(result)

    # --- 配置API信息 ---
    api_key = os.getenv("DATAMAX_API_KEY", "your_api_key_here")
    base_url = os.getenv("DATAMAX_BASE_URL", "your_base_url_here")
    model_name = "qwen-vl-max-latest"

    if api_key == "your_api_key_here" or base_url == "your_base_url_here":
        print("警告: 请在运行前设置您的API Key和Base URL。")
        return

    qa_list = parser.get_pre_label(
        api_key=api_key,
        base_url=base_url,
        model_name=model_name,
        question_number=5,
        max_workers=5,
        use_mllm=True
    )

    if qa_list:
        print("\n✅ 成功生成多模态问答对:")
        # 使用json.dumps美化输出
        pretty_json = json.dumps(qa_list, indent=2, ensure_ascii=False)
        print(pretty_json)

        # --- 保存结果 ---
        # save_file_name = os.path.join(file_path.replace('pdf',), "qa_pairs")
        parser.save_label_data(qa_list)
        print(f"\n✅ 已将问答对保存至jsonl")


if __name__ == "__main__":
    main()
```

## ⚙️ 环境配置

### 可选依赖

#### LibreOffice（DOC文件支持）

**Ubuntu/Debian:**
```bash
apt update && apt install -y libreoffice libreoffice-dev python3-uno
```

**Windows:**
1. 下载安装 [LibreOffice](https://www.libreoffice.org/download/)
2. 添加到环境变量: `C:\Program Files\LibreOffice\program`

#### MinerU（高级PDF解析）

```bash
# 1.安装MinerU
pip install -U "magic-pdf[full]" --extra-index-url https://wheels.myhloli.com
=======
- ☁️ **云就绪**：内置支持OSS、MinIO和其他云存储提供商
>>>>>>> d6338986

## 🚀 快速开始

### 安装

```bash
pip install pydatamax
```

### 示例

```python
from datamax import DataMax

# prepare info
FILE_PATHS = ["/your/file/path/1.pdf", "/your/file/path/2.doc", "/your/file/path/3.xlsx"]
LABEL_LLM_API_KEY = "YOUR_API_KEY"
LABEL_LLM_BASE_URL = "YOUR_BASE_URL"
LABEL_LLM_MODEL_NAME = "YOUR_MODEL_NAME"
LLM_TRAIN_OUTPUT_FILE_NAME = "train"

# init client
client = DataMax(file_path=FILE_PATHS)

# get pre label. return trainable qa list
qa_list = client.get_pre_label(
    api_key=LABEL_LLM_API_KEY,
    base_url=LABEL_LLM_BASE_URL,
    model_name=LABEL_LLM_MODEL_NAME,
    question_number=10,
    max_workers=5)

# save label data
client.save_label_data(qa_list, LLM_TRAIN_OUTPUT_FILE_NAME)
```

## 🤝 贡献

欢迎提出 Issues 和 Pull Requests！

## 📄 许可

本项目基于 [MIT License](LICENSE) 许可。

## 📞 联系我们

- 📧 邮箱: cy.kron@foxmail.com
- 🐛 问题: [GitHub Issues](https://github.com/Hi-Dolphin/datamax/issues)
- 📚 文档: [项目主页](https://github.com/Hi-Dolphin/datamax)
- 💬 微信群: <br><img src='wechat.jpg' width=300>

---

<<<<<<< HEAD
⭐ 如果这个项目对您有帮助，请给我们一个星标！

=======
⭐ 如果这个项目对你有帮助，请给我们一个星！

>>>>>>> d6338986
<|MERGE_RESOLUTION|>--- conflicted
+++ resolved
@@ -1,241 +1,79 @@
-# DataMax
-
-<div align="center">
-
-**中文** | [English](README.md)
-
-[![PyPI version](https://badge.fury.io/py/datamax.svg)](https://badge.fury.io/py/datamax) [![Python](https://img.shields.io/badge/python-3.10+-blue.svg)](https://www.python.org/downloads/) [![License: MIT](https://img.shields.io/badge/License-MIT-yellow.svg)](https://opensource.org/licenses/MIT)
-
-</div>
-
-一个强大的多格式文件解析、数据清洗和AI标注工具包，为现代Python应用而建。
-
-## ✨ 主要功能
-
-- 🔄 **多格式支持**：PDF, DOCX/DOC, PPT/PPTX, XLS/XLSX, HTML, EPUB, TXT, 图像 等
-
-- 🧹 **智能清洗**：高级数据清洗，包括异常检测、隐私保护和文本过滤
-
-- 🤖 **AI标注**：基于LLM的自动标注和QA生成
-
-- ⚡ **高性能**：高效的批处理，带有缓存和并行执行
-
-- 🎯 **开发者友好**：现代SDK设计，带有类型提示、配置管理和全面错误处理
-
-<<<<<<< HEAD
-# 3. 异常字符清洗
-ac = AbnormalCleaner(parsed_data=parsed_data)
-res = ac.remove_abnormal_chars()
-res = ac.remove_html_tags()
-res = ac.convert_newlines()
-res = ac.single_space()
-res = ac.tabs_to_spaces()
-res = ac.remove_invisible_chars()
-res = ac.simplify_chinese()
-print(res)
-```
-
-### 文本切分
-
-```python
-dm.split_data(
-    chunk_size=500,      # 文本块大小
-    chunk_overlap=100,    # 重叠长度
-    use_langchain=True  # 使用LangChain进行文本切分
-)
-
-# 当use_langchain为False时，使用自定义切分方法
-# 。！？作为分隔符，连续的分隔符会被合并 chunk_size是严格的字符串长度不会超过
-for chunk in parser.split_data(chunk_size=500, chunk_overlap=100, use_langchain=False).get("content"):
-    print(chunk)
-```
-
-### 增强QA生成
-
-QA生成器现在支持：
-- 用户传入领域树以自定义初始化
-- LLM调用失败重试机制
-- 领域树生成失败时回退到纯文本QA生成模式
-- 使用领域树标签进行更准确的标注
-- 交互式领域树编辑进行精细调优
-
-```python
-# 增强QA生成，集成领域树和交互式编辑
-qa_data = dm.get_pre_label(
-    api_key="your-api-key",
-    base_url="https://api.openai.com/v1",
-    model_name="your-model-name",
-    custom_domain_tree=your_domain_tree,  #用户传入自定义树以初始化
-    use_tree_label=True,  # 使用领域树标签
-    interactive_tree=True,  # 在QA生成过程中启用交互式树编辑
-    chunk_size=500,
-    chunk_overlap=100,
-    question_number=5,
-    max_workers=5   
-)
-
-
-```
-## 🔥 基于 Bespokelabs-Curator 的大模型集成
-DataMax 支持通过 bespokelabs-curator 调用通义千问、GPT 等大模型，实现多样化的自动化标注能力。
-### 1. 通用大模型调用
-
-```python
-from datamax import DataMax
-
-prompt = "什么是人工智能？"
-result = DataMax.call_llm_with_bespokelabs(
-    prompt=prompt,
-    model_name="your-model-name",
-    api_key="your-api-key",
-    base_url="https://api.openai.com/v1"
-)
-print("LLM调用结果文本:", result)
-```
-### 2.自动化标注示例 — 自动问答对生成
-
-```python
-from datamax import DataMax
-
-text = "人工智能是模拟人类智能的技术。"
-results = DataMax.qa_generator_with_bespokelabs(
-    text,
-    "your-model-name",
-    "your-api-key",
-    "https://api.openai.com/v1"
-)
-print("QA生成结果:", results)
-```
-✅该方法支持OpenAI/Qwen兼容的API，并依赖于bespokelabs-curattor的提示格式化和LLM编排框架。
-
-### 接入多模态模型进行AI标注
-
-```python
-import os
-import json
-from datamax.parser.core import DataMax
-from datamax.parser.pdf_parser import PdfParser
-
-def main():
-    file_path = "your pdf file_path or directory here"
-    parser = DataMax(file_path=file_path, use_mineru=True)
-    # result = parser.get_data()
-    # print(result)
-
-    # --- 配置API信息 ---
-    api_key = os.getenv("DATAMAX_API_KEY", "your_api_key_here")
-    base_url = os.getenv("DATAMAX_BASE_URL", "your_base_url_here")
-    model_name = "qwen-vl-max-latest"
-
-    if api_key == "your_api_key_here" or base_url == "your_base_url_here":
-        print("警告: 请在运行前设置您的API Key和Base URL。")
-        return
-
-    qa_list = parser.get_pre_label(
-        api_key=api_key,
-        base_url=base_url,
-        model_name=model_name,
-        question_number=5,
-        max_workers=5,
-        use_mllm=True
-    )
-
-    if qa_list:
-        print("\n✅ 成功生成多模态问答对:")
-        # 使用json.dumps美化输出
-        pretty_json = json.dumps(qa_list, indent=2, ensure_ascii=False)
-        print(pretty_json)
-
-        # --- 保存结果 ---
-        # save_file_name = os.path.join(file_path.replace('pdf',), "qa_pairs")
-        parser.save_label_data(qa_list)
-        print(f"\n✅ 已将问答对保存至jsonl")
-
-
-if __name__ == "__main__":
-    main()
-```
-
-## ⚙️ 环境配置
-
-### 可选依赖
-
-#### LibreOffice（DOC文件支持）
-
-**Ubuntu/Debian:**
-```bash
-apt update && apt install -y libreoffice libreoffice-dev python3-uno
-```
-
-**Windows:**
-1. 下载安装 [LibreOffice](https://www.libreoffice.org/download/)
-2. 添加到环境变量: `C:\Program Files\LibreOffice\program`
-
-#### MinerU（高级PDF解析）
-
-```bash
-# 1.安装MinerU
-pip install -U "magic-pdf[full]" --extra-index-url https://wheels.myhloli.com
-=======
-- ☁️ **云就绪**：内置支持OSS、MinIO和其他云存储提供商
->>>>>>> d6338986
-
-## 🚀 快速开始
-
-### 安装
-
-```bash
-pip install pydatamax
-```
-
-### 示例
-
-```python
-from datamax import DataMax
-
-# prepare info
-FILE_PATHS = ["/your/file/path/1.pdf", "/your/file/path/2.doc", "/your/file/path/3.xlsx"]
-LABEL_LLM_API_KEY = "YOUR_API_KEY"
-LABEL_LLM_BASE_URL = "YOUR_BASE_URL"
-LABEL_LLM_MODEL_NAME = "YOUR_MODEL_NAME"
-LLM_TRAIN_OUTPUT_FILE_NAME = "train"
-
-# init client
-client = DataMax(file_path=FILE_PATHS)
-
-# get pre label. return trainable qa list
-qa_list = client.get_pre_label(
-    api_key=LABEL_LLM_API_KEY,
-    base_url=LABEL_LLM_BASE_URL,
-    model_name=LABEL_LLM_MODEL_NAME,
-    question_number=10,
-    max_workers=5)
-
-# save label data
-client.save_label_data(qa_list, LLM_TRAIN_OUTPUT_FILE_NAME)
-```
-
-## 🤝 贡献
-
-欢迎提出 Issues 和 Pull Requests！
-
-## 📄 许可
-
-本项目基于 [MIT License](LICENSE) 许可。
-
-## 📞 联系我们
-
-- 📧 邮箱: cy.kron@foxmail.com
-- 🐛 问题: [GitHub Issues](https://github.com/Hi-Dolphin/datamax/issues)
-- 📚 文档: [项目主页](https://github.com/Hi-Dolphin/datamax)
-- 💬 微信群: <br><img src='wechat.jpg' width=300>
-
----
-
-<<<<<<< HEAD
-⭐ 如果这个项目对您有帮助，请给我们一个星标！
-
-=======
-⭐ 如果这个项目对你有帮助，请给我们一个星！
-
->>>>>>> d6338986
+# DataMax
+
+<div align="center">
+
+**中文** | [English](README.md)
+
+[![PyPI version](https://badge.fury.io/py/datamax.svg)](https://badge.fury.io/py/datamax) [![Python](https://img.shields.io/badge/python-3.10+-blue.svg)](https://www.python.org/downloads/) [![License: MIT](https://img.shields.io/badge/License-MIT-yellow.svg)](https://opensource.org/licenses/MIT)
+
+</div>
+
+一个强大的多格式文件解析、数据清洗和AI标注工具包，为现代Python应用而建。
+
+## ✨ 主要功能
+
+- 🔄 **多格式支持**：PDF, DOCX/DOC, PPT/PPTX, XLS/XLSX, HTML, EPUB, TXT, 图像 等
+
+- 🧹 **智能清洗**：高级数据清洗，包括异常检测、隐私保护和文本过滤
+
+- 🤖 **AI标注**：基于LLM的自动标注和QA生成
+
+- ⚡ **高性能**：高效的批处理，带有缓存和并行执行
+
+- 🎯 **开发者友好**：现代SDK设计，带有类型提示、配置管理和全面错误处理
+
+- ☁️ **云就绪**：内置支持OSS、MinIO和其他云存储提供商
+
+## 🚀 快速开始
+
+### 安装
+
+```bash
+pip install pydatamax
+```
+
+### 示例
+
+```python
+from datamax import DataMax
+
+# prepare info
+FILE_PATHS = ["/your/file/path/1.pdf", "/your/file/path/2.doc", "/your/file/path/3.xlsx"]
+LABEL_LLM_API_KEY = "YOUR_API_KEY"
+LABEL_LLM_BASE_URL = "YOUR_BASE_URL"
+LABEL_LLM_MODEL_NAME = "YOUR_MODEL_NAME"
+LLM_TRAIN_OUTPUT_FILE_NAME = "train"
+
+# init client
+client = DataMax(file_path=FILE_PATHS)
+
+# get pre label. return trainable qa list
+qa_list = client.get_pre_label(
+    api_key=LABEL_LLM_API_KEY,
+    base_url=LABEL_LLM_BASE_URL,
+    model_name=LABEL_LLM_MODEL_NAME,
+    question_number=10,
+    max_workers=5)
+
+# save label data
+client.save_label_data(qa_list, LLM_TRAIN_OUTPUT_FILE_NAME)
+```
+
+## 🤝 贡献
+
+欢迎提出 Issues 和 Pull Requests！
+
+## 📄 许可
+
+本项目基于 [MIT License](LICENSE) 许可。
+
+## 📞 联系我们
+
+- 📧 邮箱: cy.kron@foxmail.com
+- 🐛 问题: [GitHub Issues](https://github.com/Hi-Dolphin/datamax/issues)
+- 📚 文档: [项目主页](https://github.com/Hi-Dolphin/datamax)
+- 💬 微信群: <br><img src='wechat.jpg' width=300>
+
+---
+
+⭐ 如果这个项目对你有帮助，请给我们一个星！