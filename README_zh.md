--- conflicted
+++ resolved
@@ -1,454 +1,442 @@
-# DataMax
-
-<div align="center">
-
-**中文** | [English](README.md)
-
-[![PyPI version](https://badge.fury.io/py/datamax.svg)](https://badge.fury.io/py/datamax) [![Python](https://img.shields.io/badge/python-3.10+-blue.svg)](https://www.python.org/downloads/) [![License: MIT](https://img.shields.io/badge/License-MIT-yellow.svg)](https://opensource.org/licenses/MIT)
-
-</div>
-
-一个强大的多格式文件解析、数据清洗和AI标注工具包，为现代Python应用而建。
-
-## ✨ 主要功能
-
-- 🔄 **多格式支持**：PDF, DOCX/DOC, PPT/PPTX, XLS/XLSX, HTML, EPUB, TXT, 图像 等
-
-- 🧹 **智能清洗**：高级数据清洗，包括异常检测、隐私保护和文本过滤
-
-- 🤖 **AI标注**：基于LLM的自动标注和QA生成
-
-- ⚡ **高性能**：高效的批处理，带有缓存和并行执行
-
-- 🎯 **开发者友好**：现代SDK设计，带有类型提示、配置管理和全面错误处理
-
-- ☁️ **云就绪**：内置支持OSS、MinIO和其他云存储提供商
-
-## 🚀 快速开始
-
-### 安装
-
-```bash
-pip install pydatamax
-```
-
-### 示例
-
-```python
-from datamax import DataMax
-
-# prepare info
-FILE_PATHS = ["/your/file/path/1.pdf", "/your/file/path/2.doc", "/your/file/path/3.xlsx"]
-LABEL_LLM_API_KEY = "YOUR_API_KEY"
-LABEL_LLM_BASE_URL = "YOUR_BASE_URL"
-LABEL_LLM_MODEL_NAME = "YOUR_MODEL_NAME"
-LLM_TRAIN_OUTPUT_FILE_NAME = "train"
-
-# init client
-client = DataMax(file_path=FILE_PATHS)
-
-# get pre label. return trainable qa list
-qa_list = client.get_pre_label(
-    api_key=LABEL_LLM_API_KEY,
-    base_url=LABEL_LLM_BASE_URL,
-    model_name=LABEL_LLM_MODEL_NAME,
-    question_number=10,
-    max_workers=5)
-
-# save label data
-client.save_label_data(qa_list, LLM_TRAIN_OUTPUT_FILE_NAME)
-```
-
-# 使用pymupdf解析单个pdf文件
-dm = DataMax(file_path="document.pdf")
-data = dm.get_data()
-
-# 使用ocr解析单个pdf文件
-dm = DataMax(file_path="document.pdf",use_ocr = True)
-data = dm.get_data()
-
-# 使用mineru解析单个pdf文件或图片
-dm = DataMax(file_path="document.pdf/jpg",use_mineru = True)
-data = dm.get_data()
-
-# 使用多模态模型解析单个图片
-dm = DataMax(
-    file_path="picture.jpg",
-    use_mllm = True,
-    api_key = "sk-xxx",
-    base_url = "https://api.provider.com/v1",
-    model_name = "model-name",
-    system_prompt = "You are a helpful assistant that accurately describes images in detail.",
-)
-data = dm.get_data()
-
-<<<<<<< HEAD
-=======
-# 使用ocr解析单个pdf文件
-dm = DataMax(file_path="document.pdf",use_ocr = True)
-data = dm.get_data()
-
-# 使用mineru解析单个pdf文件或图片
-dm = DataMax(file_path="document.pdf/jpg",use_mineru = True)
-data = dm.get_data()
-
-# 使用多模态模型解析单个图片
-dm = DataMax(
-    file_path="picture.jpg",
-    use_mllm = True,
-    api_key = "sk-xxx",
-    base_url = "https://api.provider.com/v1",
-    model_name = "model-name",
-    system_prompt = "You are a helpful assistant that accurately describes images in detail.",
-)
-data = dm.get_data()
-
->>>>>>> bd5ab873
-# 批量处理
-dm = DataMax(file_path=["file1.docx", "file2.pdf"])
-data = dm.get_data()
-
-# 指定领域：domain 参数支持预置领域（Technology, Finance, Health, Education, Legal, Marketing, Sales, Entertainment, Science），也可自定义
-dm = DataMax(file_path="report.pdf", domain="Finance")
-data = dm.get_data()
-
-# 数据清洗
-cleaned_data = dm.clean_data(method_list=["abnormal", "private", "filter"])
-
-# AI标注
-qa_data = dm.get_pre_label(
-    api_key="your-api-key",
-    base_url="https://api.openai.com/v1",
-    model_name="gpt-3.5-turbo"
-)
-```
-
-## 📖 详细文档
-
-### 文件解析
-
-#### 可选参数：domain
-所有解析器均支持一个可选的 domain: str 参数，用于记录业务领域，默认值为 "Technology"。
-预置领域列表：["Technology","Finance","Health","Education","Legal","Marketing","Sales","Entertainment","Science"]，也可以传入任意自定义字符串。
-
-#### 支持的格式
-
-| 格式 | 扩展名 | 特殊功能 |
-|------|--------|----------|
-| 文档 | `.pdf`, `.docx`, `.doc` | OCR支持、Markdown转换 |
-| 表格 | `.xlsx`, `.xls` | 结构化数据提取 |
-| 演示 | `.pptx`, `.ppt` | 幻灯片内容提取 |
-| 网页 | `.html`, `.epub` | 标签解析 |
-| 图片 | `.jpg`, `.png`, `.jpeg` | OCR文字识别 |
-| 文本 | `.txt` | 编码自动检测 |
-
-#### 高级功能
-
-```python
-# PDF高级解析（可选MinerU或调用多模态大模型）
-<<<<<<< HEAD
-=======
-# PDF高级解析（可选MinerU或调用多模态大模型）
->>>>>>> bd5ab873
-dm = DataMax(file_path="complex.pdf", use_mineru=True)
-
-# Word转Markdown
-dm = DataMax(file_path="document.docx", to_markdown=True)
-
-# 图片OCR（需要MinerU，可选多模态大模型）
-dm = DataMax(file_path="image.jpg", use_mllm=False)
-<<<<<<< HEAD
-=======
-# 图片OCR（需要MinerU，可选多模态大模型）
-dm = DataMax(file_path="image.jpg", use_mllm=False)
->>>>>>> bd5ab873
-```
-
-### 批处理解析
-```python
-# 批量解析多个文件
-dm = DataMax(
-    file_path=["file1.pdf", "file2.docx"],
-    use_mineru=True
-)
-data = dm.get_data()
-```
-
-### 文件缓存
-```python
-# 缓存解析结果，避免重复解析
-dm = DataMax(
-    file_path=["file1.pdf", "file2.docx"],
-    ttl=3600  # 缓存时间，单位秒, 默认3600秒, 如果为0则不缓存
-)
-data = dm.get_data()
-```
-
-### 数据清洗
-## 异常处理
-
-- remove_abnormal_chars 从文本中移除异常字符
-- remove_html_tags 移除HTML标签
-- convert_newlines 将\r转换为\n并将多个\n合并为单个\n
-- single_space 将多个空格(2个以上)转换为单个空格
-- tabs_to_spaces 将制表符转换为4个空格
-- remove_invisible_chars 移除不可见ASCII字符
-- simplify_chinese 将繁体中文转换为简体中文
-
-## 文本过滤
-
-- filter_by_word_repetition 词重复率过滤
-- filter_by_char_count 按字符数量过滤
-- filter_by_numeric_content 按数字占比过滤
-
-## 隐私脱敏
-
-- replace_ip
-- replace_email
-- replace_customer_number   4008-123-123 清洗热线电话
-- replace_bank_id
-- replace_phone_number
-- replace_qq
-- replace_id_card
-
-
-```python
-# 三种清洗模式(快速使用不支持自定义)
-dm.clean_data(method_list=[
-    "abnormal",  # 异常数据处理
-    "private",   # 隐私信息脱敏
-    "filter"     # 文本过滤规范化
-])
-
-# 自定义清洗流程(支持自定义)
-from datamax.utils.data_cleaner import TextFilter, PrivacyDesensitization, AbnormalCleaner
-dm = DataMax(
-    file_path=r"C:\Users\cykro\Desktop\香港开发机.txt"
-)
-parsed_data = dm.get_data().get('content')
-# 1. 文本过滤
-tf = TextFilter(parsed_data=parsed_data)
-    # 词重复率过滤 参数 threshold 默认为 0.6，即文本中最多允许 60% 的字符是重复的
-tf_bool = tf.filter_by_word_repetition(threshold=0.6)
-if tf_bool:
-    print("文本通过词重复率过滤")
-else:
-    print("文本未通过词重复率过滤")
-    
-# 按字符数量过滤 参数 min_chars 默认为 30，即文本中最少允许 30 个字符, max_chars 默认为 500000，即文本中最多允许 500000 个字符
-tf_bool = tf.filter_by_char_count(min_chars=30, max_chars=500000)
-if tf_bool:
-    print("文本通过字符数量过滤")
-else:
-    print("文本未通过字符数量过滤")
-
-# 按数字占比过滤 参数 threshold 默认为 0.6，即文本中最多允许 60% 的字符是数字
-tf_bool = tf.filter_by_numeric_content(threshold=0.6)
-if tf_bool:
-    print("文本通过数字比例过滤")
-else:
-print("文本未通过数字比例过滤")
-
-# 2. 隐私脱敏
-pd = PrivacyDesensitization(parsed_data=parsed_data)
-res = pd.replace_ip(
-    token="MyIP"
-)
-print(res)
-
-# 3. 异常字符清洗
-ac = AbnormalCleaner(parsed_data=parsed_data)
-res = ac.remove_abnormal_chars()
-res = ac.remove_html_tags()
-res = ac.convert_newlines()
-res = ac.single_space()
-res = ac.tabs_to_spaces()
-res = ac.remove_invisible_chars()
-res = ac.simplify_chinese()
-print(res)
-```
-
-### 文本切分
-
-```python
-dm.split_data(
-    chunk_size=500,      # 文本块大小
-    chunk_overlap=100,    # 重叠长度
-    use_langchain=True  # 使用LangChain进行文本切分
-)
-
-# 当use_langchain为False时，使用自定义切分方法
-# 。！？作为分隔符，连续的分隔符会被合并 chunk_size是严格的字符串长度不会超过
-for chunk in parser.split_data(chunk_size=500, chunk_overlap=100, use_langchain=False).get("content"):
-    print(chunk)
-```
-
-### 增强QA生成
-
-QA生成器现在支持：
-- 用户传入领域树以自定义初始化
-- LLM调用失败重试机制
-- 领域树生成失败时回退到纯文本QA生成模式
-- 使用领域树标签进行更准确的标注
-- 交互式领域树编辑进行精细调优
-
-```python
-# 增强QA生成，集成领域树和交互式编辑
-qa_data = dm.get_pre_label(
-    api_key="your-api-key",
-    base_url="https://api.openai.com/v1",
-    model_name="your-model-name",
-    custom_domain_tree=your_domain_tree,  #用户传入自定义树以初始化
-    use_tree_label=True,  # 使用领域树标签
-    interactive_tree=True,  # 在QA生成过程中启用交互式树编辑
-    chunk_size=500,
-    chunk_overlap=100,
-    question_number=5,
-    max_workers=5   
-)
-```
-
-### 接入多模态模型进行AI标注
-
-可用模型名称：
-- qwen-vl-plus
-- qwen-vl-max
-- qwen-vl-max-latest
-- gpt-4-vision-preview
-- gpt-4o
-- gemini-pro-vision
-
-<<<<<<< HEAD
-=======
-可用模型名称：
-- qwen-vl-plus
-- qwen-vl-max
-- qwen-vl-max-latest
-- gpt-4-vision-preview
-- gpt-4o
-- gemini-pro-vision
-
->>>>>>> bd5ab873
-```python
-import os
-import json
-from datamax.parser.core import DataMax
-from datamax.parser.pdf_parser import PdfParser
-
-def main():
-    file_path = "your pdf file_path or directory here"
-    parser = DataMax(file_path=file_path, use_mineru=True)
-    # result = parser.get_data()
-    # print(result)
-
-    # --- 配置API信息 ---
-    api_key = os.getenv("DATAMAX_API_KEY", "your_api_key_here")
-    base_url = os.getenv("DATAMAX_BASE_URL", "your_base_url_here")
-    model_name = "qwen-vl-max-latest"
-
-    if api_key == "your_api_key_here" or base_url == "your_base_url_here":
-        print("警告: 请在运行前设置您的API Key和Base URL。")
-        return
-
-    qa_list = parser.get_pre_label(
-        api_key=api_key,
-        base_url=base_url,
-        model_name=model_name,
-        question_number=5,
-        max_workers=5,
-        use_mllm=True
-    )
-
-    if qa_list:
-        print("\n✅ 成功生成多模态问答对:")
-        # 使用json.dumps美化输出
-        pretty_json = json.dumps(qa_list, indent=2, ensure_ascii=False)
-        print(pretty_json)
-
-        # --- 保存结果 ---
-        # save_file_name = os.path.join(file_path.replace('pdf',), "qa_pairs")
-        parser.save_label_data(qa_list)
-        print(f"\n✅ 已将问答对保存至jsonl")
-
-
-if __name__ == "__main__":
-    main()
-```
-
-## ⚙️ 环境配置
-
-### 可选依赖
-
-#### LibreOffice（DOC文件支持）
-
-**Ubuntu/Debian:**
-```bash
-apt update && apt install -y libreoffice libreoffice-dev python3-uno
-```
-
-**Windows:**
-1. 下载安装 [LibreOffice](https://www.libreoffice.org/download/)
-2. 添加到环境变量: `C:\Program Files\LibreOffice\program`
-
-#### MinerU（高级PDF解析）
-
-```bash
-# 1.安装MinerU
-pip install -U "magic-pdf[full]" --extra-index-url https://wheels.myhloli.com
-
-# 2.安装模型
-python datamax/scripts/download_models.py
-```
-
-详细配置请参考 [MinerU文档](https://github.com/opendatalab/MinerU)
-
-## 🛠️ 开发
-
-### 本地安装
-
-```bash
-git clone https://github.com/Hi-Dolphin/datamax.git
-cd datamax
-pip install -r requirements.txt
-python setup.py install
-```
-
-### 本地调试
-
-```python
-import sys
-import os
-sys.path.insert(0, os.path.join(os.path.dirname(__file__)))
-
-from datamax import DataMax
-
-# 示例代码
-dm = DataMax(file_path="test.pdf")
-data = dm.get_data()
-print(data)
-```
-
-
-## 📋 系统要求
-
-- Python >= 3.10
-- 支持 Windows、macOS、Linux
-
-## 🤝 贡献
-
-欢迎提出 Issues 和 Pull Requests！
-
-## 📄 许可
-
-本项目基于 [MIT License](LICENSE) 许可。
-
-## 📞 联系我们
-
-- 📧 邮箱: cy.kron@foxmail.com
-- 🐛 问题: [GitHub Issues](https://github.com/Hi-Dolphin/datamax/issues)
-- 📚 文档: [项目主页](https://github.com/Hi-Dolphin/datamax)
-- 💬 微信群: <br><img src='wechat.jpg' width=300>
-
----
-
-⭐ 如果这个项目对你有帮助，请给我们一个星！
+# DataMax
+
+<div align="center">
+
+**中文** | [English](README.md)
+
+[![PyPI version](https://badge.fury.io/py/datamax.svg)](https://badge.fury.io/py/datamax) [![Python](https://img.shields.io/badge/python-3.10+-blue.svg)](https://www.python.org/downloads/) [![License: MIT](https://img.shields.io/badge/License-MIT-yellow.svg)](https://opensource.org/licenses/MIT)
+
+</div>
+
+一个强大的多格式文件解析、数据清洗和AI标注工具包，为现代Python应用而建。
+
+## ✨ 主要功能
+
+- 🔄 **多格式支持**：PDF, DOCX/DOC, PPT/PPTX, XLS/XLSX, HTML, EPUB, TXT, 图像 等
+
+- 🧹 **智能清洗**：高级数据清洗，包括异常检测、隐私保护和文本过滤
+
+- 🤖 **AI标注**：基于LLM的自动标注和QA生成
+
+- ⚡ **高性能**：高效的批处理，带有缓存和并行执行
+
+- 🎯 **开发者友好**：现代SDK设计，带有类型提示、配置管理和全面错误处理
+
+- ☁️ **云就绪**：内置支持OSS、MinIO和其他云存储提供商
+
+## 🚀 快速开始
+
+### 安装
+
+```bash
+pip install pydatamax
+```
+
+### 示例
+
+```python
+from datamax import DataMax
+
+# prepare info
+FILE_PATHS = ["/your/file/path/1.pdf", "/your/file/path/2.doc", "/your/file/path/3.xlsx"]
+LABEL_LLM_API_KEY = "YOUR_API_KEY"
+LABEL_LLM_BASE_URL = "YOUR_BASE_URL"
+LABEL_LLM_MODEL_NAME = "YOUR_MODEL_NAME"
+LLM_TRAIN_OUTPUT_FILE_NAME = "train"
+
+# init client
+client = DataMax(file_path=FILE_PATHS)
+
+# get pre label. return trainable qa list
+qa_list = client.get_pre_label(
+    api_key=LABEL_LLM_API_KEY,
+    base_url=LABEL_LLM_BASE_URL,
+    model_name=LABEL_LLM_MODEL_NAME,
+    question_number=10,
+    max_workers=5)
+
+# save label data
+client.save_label_data(qa_list, LLM_TRAIN_OUTPUT_FILE_NAME)
+```
+
+# 使用pymupdf解析单个pdf文件
+dm = DataMax(file_path="document.pdf")
+data = dm.get_data()
+
+# 使用ocr解析单个pdf文件
+dm = DataMax(file_path="document.pdf",use_ocr = True)
+data = dm.get_data()
+
+# 使用mineru解析单个pdf文件或图片
+dm = DataMax(file_path="document.pdf/jpg",use_mineru = True)
+data = dm.get_data()
+
+# 使用多模态模型解析单个图片
+dm = DataMax(
+    file_path="picture.jpg",
+    use_mllm = True,
+    api_key = "sk-xxx",
+    base_url = "https://api.provider.com/v1",
+    model_name = "model-name",
+    system_prompt = "You are a helpful assistant that accurately describes images in detail.",
+)
+data = dm.get_data()
+
+# 使用ocr解析单个pdf文件
+dm = DataMax(file_path="document.pdf",use_ocr = True)
+data = dm.get_data()
+
+# 使用mineru解析单个pdf文件或图片
+dm = DataMax(file_path="document.pdf/jpg",use_mineru = True)
+data = dm.get_data()
+
+# 使用多模态模型解析单个图片
+dm = DataMax(
+    file_path="picture.jpg",
+    use_mllm = True,
+    api_key = "sk-xxx",
+    base_url = "https://api.provider.com/v1",
+    model_name = "model-name",
+    system_prompt = "You are a helpful assistant that accurately describes images in detail.",
+)
+data = dm.get_data()
+
+# 批量处理
+dm = DataMax(file_path=["file1.docx", "file2.pdf"])
+data = dm.get_data()
+
+# 指定领域：domain 参数支持预置领域（Technology, Finance, Health, Education, Legal, Marketing, Sales, Entertainment, Science），也可自定义
+dm = DataMax(file_path="report.pdf", domain="Finance")
+data = dm.get_data()
+
+# 数据清洗
+cleaned_data = dm.clean_data(method_list=["abnormal", "private", "filter"])
+
+# AI标注
+qa_data = dm.get_pre_label(
+    api_key="your-api-key",
+    base_url="https://api.openai.com/v1",
+    model_name="gpt-3.5-turbo"
+)
+```
+
+## 📖 详细文档
+
+### 文件解析
+
+#### 可选参数：domain
+所有解析器均支持一个可选的 domain: str 参数，用于记录业务领域，默认值为 "Technology"。
+预置领域列表：["Technology","Finance","Health","Education","Legal","Marketing","Sales","Entertainment","Science"]，也可以传入任意自定义字符串。
+
+#### 支持的格式
+
+| 格式 | 扩展名 | 特殊功能 |
+|------|--------|----------|
+| 文档 | `.pdf`, `.docx`, `.doc` | OCR支持、Markdown转换 |
+| 表格 | `.xlsx`, `.xls` | 结构化数据提取 |
+| 演示 | `.pptx`, `.ppt` | 幻灯片内容提取 |
+| 网页 | `.html`, `.epub` | 标签解析 |
+| 图片 | `.jpg`, `.png`, `.jpeg` | OCR文字识别 |
+| 文本 | `.txt` | 编码自动检测 |
+
+#### 高级功能
+
+```python
+# PDF高级解析（可选MinerU或调用多模态大模型）
+# PDF高级解析（可选MinerU或调用多模态大模型）
+dm = DataMax(file_path="complex.pdf", use_mineru=True)
+
+# Word转Markdown
+dm = DataMax(file_path="document.docx", to_markdown=True)
+
+# 图片OCR（需要MinerU，可选多模态大模型）
+dm = DataMax(file_path="image.jpg", use_mllm=False)
+# 图片OCR（需要MinerU，可选多模态大模型）
+dm = DataMax(file_path="image.jpg", use_mllm=False)
+```
+
+### 批处理解析
+```python
+# 批量解析多个文件
+dm = DataMax(
+    file_path=["file1.pdf", "file2.docx"],
+    use_mineru=True
+)
+data = dm.get_data()
+```
+
+### 文件缓存
+```python
+# 缓存解析结果，避免重复解析
+dm = DataMax(
+    file_path=["file1.pdf", "file2.docx"],
+    ttl=3600  # 缓存时间，单位秒, 默认3600秒, 如果为0则不缓存
+)
+data = dm.get_data()
+```
+
+### 数据清洗
+## 异常处理
+
+- remove_abnormal_chars 从文本中移除异常字符
+- remove_html_tags 移除HTML标签
+- convert_newlines 将\r转换为\n并将多个\n合并为单个\n
+- single_space 将多个空格(2个以上)转换为单个空格
+- tabs_to_spaces 将制表符转换为4个空格
+- remove_invisible_chars 移除不可见ASCII字符
+- simplify_chinese 将繁体中文转换为简体中文
+
+## 文本过滤
+
+- filter_by_word_repetition 词重复率过滤
+- filter_by_char_count 按字符数量过滤
+- filter_by_numeric_content 按数字占比过滤
+
+## 隐私脱敏
+
+- replace_ip
+- replace_email
+- replace_customer_number   4008-123-123 清洗热线电话
+- replace_bank_id
+- replace_phone_number
+- replace_qq
+- replace_id_card
+
+
+```python
+# 三种清洗模式(快速使用不支持自定义)
+dm.clean_data(method_list=[
+    "abnormal",  # 异常数据处理
+    "private",   # 隐私信息脱敏
+    "filter"     # 文本过滤规范化
+])
+
+# 自定义清洗流程(支持自定义)
+from datamax.utils.data_cleaner import TextFilter, PrivacyDesensitization, AbnormalCleaner
+dm = DataMax(
+    file_path=r"C:\Users\cykro\Desktop\香港开发机.txt"
+)
+parsed_data = dm.get_data().get('content')
+# 1. 文本过滤
+tf = TextFilter(parsed_data=parsed_data)
+    # 词重复率过滤 参数 threshold 默认为 0.6，即文本中最多允许 60% 的字符是重复的
+tf_bool = tf.filter_by_word_repetition(threshold=0.6)
+if tf_bool:
+    print("文本通过词重复率过滤")
+else:
+    print("文本未通过词重复率过滤")
+    
+# 按字符数量过滤 参数 min_chars 默认为 30，即文本中最少允许 30 个字符, max_chars 默认为 500000，即文本中最多允许 500000 个字符
+tf_bool = tf.filter_by_char_count(min_chars=30, max_chars=500000)
+if tf_bool:
+    print("文本通过字符数量过滤")
+else:
+    print("文本未通过字符数量过滤")
+
+# 按数字占比过滤 参数 threshold 默认为 0.6，即文本中最多允许 60% 的字符是数字
+tf_bool = tf.filter_by_numeric_content(threshold=0.6)
+if tf_bool:
+    print("文本通过数字比例过滤")
+else:
+print("文本未通过数字比例过滤")
+
+# 2. 隐私脱敏
+pd = PrivacyDesensitization(parsed_data=parsed_data)
+res = pd.replace_ip(
+    token="MyIP"
+)
+print(res)
+
+# 3. 异常字符清洗
+ac = AbnormalCleaner(parsed_data=parsed_data)
+res = ac.remove_abnormal_chars()
+res = ac.remove_html_tags()
+res = ac.convert_newlines()
+res = ac.single_space()
+res = ac.tabs_to_spaces()
+res = ac.remove_invisible_chars()
+res = ac.simplify_chinese()
+print(res)
+```
+
+### 文本切分
+
+```python
+dm.split_data(
+    chunk_size=500,      # 文本块大小
+    chunk_overlap=100,    # 重叠长度
+    use_langchain=True  # 使用LangChain进行文本切分
+)
+
+# 当use_langchain为False时，使用自定义切分方法
+# 。！？作为分隔符，连续的分隔符会被合并 chunk_size是严格的字符串长度不会超过
+for chunk in parser.split_data(chunk_size=500, chunk_overlap=100, use_langchain=False).get("content"):
+    print(chunk)
+```
+
+### 增强QA生成
+
+QA生成器现在支持：
+- 用户传入领域树以自定义初始化
+- LLM调用失败重试机制
+- 领域树生成失败时回退到纯文本QA生成模式
+- 使用领域树标签进行更准确的标注
+- 交互式领域树编辑进行精细调优
+
+```python
+# 增强QA生成，集成领域树和交互式编辑
+qa_data = dm.get_pre_label(
+    api_key="your-api-key",
+    base_url="https://api.openai.com/v1",
+    model_name="your-model-name",
+    custom_domain_tree=your_domain_tree,  #用户传入自定义树以初始化
+    use_tree_label=True,  # 使用领域树标签
+    interactive_tree=True,  # 在QA生成过程中启用交互式树编辑
+    chunk_size=500,
+    chunk_overlap=100,
+    question_number=5,
+    max_workers=5   
+)
+```
+
+### 接入多模态模型进行AI标注
+
+可用模型名称：
+- qwen-vl-plus
+- qwen-vl-max
+- qwen-vl-max-latest
+- gpt-4-vision-preview
+- gpt-4o
+- gemini-pro-vision
+
+可用模型名称：
+- qwen-vl-plus
+- qwen-vl-max
+- qwen-vl-max-latest
+- gpt-4-vision-preview
+- gpt-4o
+- gemini-pro-vision
+
+```python
+import os
+import json
+from datamax.parser.core import DataMax
+from datamax.parser.pdf_parser import PdfParser
+
+def main():
+    file_path = "your pdf file_path or directory here"
+    parser = DataMax(file_path=file_path, use_mineru=True)
+    # result = parser.get_data()
+    # print(result)
+
+    # --- 配置API信息 ---
+    api_key = os.getenv("DATAMAX_API_KEY", "your_api_key_here")
+    base_url = os.getenv("DATAMAX_BASE_URL", "your_base_url_here")
+    model_name = "qwen-vl-max-latest"
+
+    if api_key == "your_api_key_here" or base_url == "your_base_url_here":
+        print("警告: 请在运行前设置您的API Key和Base URL。")
+        return
+
+    qa_list = parser.get_pre_label(
+        api_key=api_key,
+        base_url=base_url,
+        model_name=model_name,
+        question_number=5,
+        max_workers=5,
+        use_mllm=True
+    )
+
+    if qa_list:
+        print("\n✅ 成功生成多模态问答对:")
+        # 使用json.dumps美化输出
+        pretty_json = json.dumps(qa_list, indent=2, ensure_ascii=False)
+        print(pretty_json)
+
+        # --- 保存结果 ---
+        # save_file_name = os.path.join(file_path.replace('pdf',), "qa_pairs")
+        parser.save_label_data(qa_list)
+        print(f"\n✅ 已将问答对保存至jsonl")
+
+
+if __name__ == "__main__":
+    main()
+```
+
+## ⚙️ 环境配置
+
+### 可选依赖
+
+#### LibreOffice（DOC文件支持）
+
+**Ubuntu/Debian:**
+```bash
+apt update && apt install -y libreoffice libreoffice-dev python3-uno
+```
+
+**Windows:**
+1. 下载安装 [LibreOffice](https://www.libreoffice.org/download/)
+2. 添加到环境变量: `C:\Program Files\LibreOffice\program`
+
+#### MinerU（高级PDF解析）
+
+```bash
+# 1.安装MinerU
+pip install -U "magic-pdf[full]" --extra-index-url https://wheels.myhloli.com
+
+# 2.安装模型
+python datamax/scripts/download_models.py
+```
+
+详细配置请参考 [MinerU文档](https://github.com/opendatalab/MinerU)
+
+## 🛠️ 开发
+
+### 本地安装
+
+```bash
+git clone https://github.com/Hi-Dolphin/datamax.git
+cd datamax
+pip install -r requirements.txt
+python setup.py install
+```
+
+### 本地调试
+
+```python
+import sys
+import os
+sys.path.insert(0, os.path.join(os.path.dirname(__file__)))
+
+from datamax import DataMax
+
+# 示例代码
+dm = DataMax(file_path="test.pdf")
+data = dm.get_data()
+print(data)
+```
+
+
+## 📋 系统要求
+
+- Python >= 3.10
+- 支持 Windows、macOS、Linux
+
+## 🤝 贡献
+
+欢迎提出 Issues 和 Pull Requests！
+
+## 📄 许可
+
+本项目基于 [MIT License](LICENSE) 许可。
+
+## 📞 联系我们
+
+- 📧 邮箱: cy.kron@foxmail.com
+- 🐛 问题: [GitHub Issues](https://github.com/Hi-Dolphin/datamax/issues)
+- 📚 文档: [项目主页](https://github.com/Hi-Dolphin/datamax)
+- 💬 微信群: <br><img src='wechat.jpg' width=300>
+
+---
+
+⭐ 如果这个项目对你有帮助，请给我们一个星！