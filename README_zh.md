# DataMax

<div align="center">

**中文** | [English](README.md)

[![PyPI version](https://badge.fury.io/py/pydatamax.svg)](https://badge.fury.io/py/pydatamax) [![Python](https://img.shields.io/badge/python-3.10+-blue.svg)](https://www.python.org/downloads/) [![License: MIT](https://img.shields.io/badge/License-MIT-yellow.svg)](https://opensource.org/licenses/MIT)

</div>

一个强大的多格式文件解析、数据清洗和AI标注工具库。

## ✨ 核心特性

- 🔄 **多格式支持**: PDF、DOCX/DOC、PPT/PPTX、XLS/XLSX、HTML、EPUB、TXT、图片等
- 🧹 **智能清洗**: 异常检测、隐私保护、文本过滤三层清洗流程
- 🤖 **AI标注**: 基于LLM的自动数据标注和预标记
- ⚡ **批量处理**: 高效的多文件并行处理
- 🎯 **易于集成**: 简洁的API设计，开箱即用

## 🚀 快速开始

### 安装

```bash
pip install pydatamax
```

### 基础用法

```python
from datamax import DataMax

# 解析单个文件
dm = DataMax(file_path="document.pdf")
data = dm.get_data()

# 批量处理
dm = DataMax(file_path=["file1.docx", "file2.pdf"])
data = dm.get_data()

# 数据清洗
cleaned_data = dm.clean_data(method_list=["abnormal", "private", "filter"])

# 带领域树的AI标注
qa_data = dm.generate_qa_with_tree(
    api_key="your-api-key",
    base_url="https://api.openai.com/v1",
    model_name="gpt-3.5-turbo"
)
```

## 📖 详细文档

### 文件解析

#### 支持的格式

| 格式 | 扩展名 | 特殊功能 |
|------|--------|----------|
| 文档 | `.pdf`, `.docx`, `.doc` | OCR支持、Markdown转换 |
| 表格 | `.xlsx`, `.xls` | 结构化数据提取 |
| 演示 | `.pptx`, `.ppt` | 幻灯片内容提取 |
| 网页 | `.html`, `.epub` | 标签解析 |
| 图片 | `.jpg`, `.png`, `.jpeg` | OCR文字识别 |
| 文本 | `.txt` | 编码自动检测 |

#### 高级功能

```python
# PDF高级解析（需要MinerU）
dm = DataMax(file_path="complex.pdf", use_mineru=True)

# Word转Markdown
dm = DataMax(file_path="document.docx", to_markdown=True)

# 图片OCR
dm = DataMax(file_path="image.jpg", use_mineru=True)
```

### 批处理解析
```python
# 批量解析多个文件
dm = DataMax(
    file_path=["file1.pdf", "file2.docx"],
    use_mineru=True
)
data = dm.get_data()
```

### 文件缓存
```python
# 缓存解析结果，避免重复解析
dm = DataMax(
    file_path=["file1.pdf", "file2.docx"],
    ttl=3600  # 缓存时间，单位秒, 默认3600秒, 如果为0则不缓存
)
data = dm.get_data()
```

### 数据清洗
## 异常处理

- remove_abnormal_chars 从文本中移除异常字符
- remove_html_tags 移除HTML标签
- convert_newlines 将\r转换为\n并将多个\n合并为单个\n
- single_space 将多个空格(2个以上)转换为单个空格
- tabs_to_spaces 将制表符转换为4个空格
- remove_invisible_chars 移除不可见ASCII字符
- simplify_chinese 将繁体中文转换为简体中文

## 文本过滤

- filter_by_word_repetition 词重复率过滤
- filter_by_char_count 按字符数量过滤
- filter_by_numeric_content 按数字占比过滤

## 隐私脱敏

- replace_ip
- replace_email
- replace_customer_number   4008-123-123 清洗热线电话
- replace_bank_id
- replace_phone_number
- replace_qq
- replace_id_card


```python
# 三种清洗模式(快速使用不支持自定义)
dm.clean_data(method_list=[
    "abnormal",  # 异常数据处理
    "private",   # 隐私信息脱敏
    "filter"     # 文本过滤规范化
])

# 自定义清洗流程(支持自定义)
from datamax.utils.data_cleaner import TextFilter, PrivacyDesensitization, AbnormalCleaner
dm = DataMax(
    file_path=r"C:\Users\cykro\Desktop\香港开发机.txt"
)
parsed_data = dm.get_data().get('content')
# 1. 文本过滤
tf = TextFilter(parsed_data=parsed_data)
    # 词重复率过滤 参数 threshold 默认为 0.6，即文本中最多允许 60% 的字符是重复的
tf_bool = tf.filter_by_word_repetition(threshold=0.6)
if tf_bool:
    print("文本通过词重复率过滤")
else:
    print("文本未通过词重复率过滤")
    
# 按字符数量过滤 参数 min_chars 默认为 30，即文本中最少允许 30 个字符, max_chars 默认为 500000，即文本中最多允许 500000 个字符
tf_bool = tf.filter_by_char_count(min_chars=30, max_chars=500000)
if tf_bool:
    print("文本通过字符数量过滤")
else:
    print("文本未通过字符数量过滤")

# 按数字占比过滤 参数 threshold 默认为 0.6，即文本中最多允许 60% 的字符是数字
tf_bool = tf.filter_by_numeric_content(threshold=0.6)
if tf_bool:
    print("文本通过数字比例过滤")
else:
print("文本未通过数字比例过滤")

# 2. 隐私脱敏
pd = PrivacyDesensitization(parsed_data=parsed_data)
res = pd.replace_ip(
    token="MyIP"
)
print(res)

# 3. 异常字符清洗
ac = AbnormalCleaner(parsed_data=parsed_data)
res = ac.remove_abnormal_chars()
res = ac.remove_html_tags()
res = ac.convert_newlines()
res = ac.single_space()
res = ac.tabs_to_spaces()
res = ac.remove_invisible_chars()
res = ac.simplify_chinese()
print(res)
```

### 文本切分

```python
dm.split_data(
    chunk_size=500,      # 文本块大小
    chunk_overlap=100,    # 重叠长度
    use_langchain=True  # 使用LangChain进行文本切分
)

# 当use_langchain为False时，使用自定义切分方法
# 。！？作为分隔符，连续的分隔符会被合并 chunk_size是严格的字符串长度不会超过
for chunk in parser.split_data(chunk_size=500, chunk_overlap=100, use_langchain=False).get("content"):
    print(chunk)
```

### AI标注（带领域树标签）

```python
#带领域树的自定义生成QA
dm = DataMax(file_path="your_file.md")
qa_data = dm.generate_qa_with_tree(
    api_key="sk-xxx",          
    base_url="https://api.provider.com/v1",         
    model_name="model-name",          
    chunk_size=500,                   # Text chunk size
    chunk_overlap=100,                # Overlap between chunks
    question_number=5,                # Number of questions per chunk
    max_workers=5                     # Number of threads for parallel processing
    use_tree_label=True               # Whether use tree label or not(choose yes here)
)

#完成领域树生成后，用户能够在终端交互地修改领域树

# 保存QA对结果
dm.save_label_data(qa_data, save_file_name="qa_label_data")

#或者，你也可以不使用领域树直接快速生成QA对
dm = DataMax(file_path="your_file.md")
qa_data = dm.generate_qa_with_tree(
    api_key="sk-xxx",          
    base_url="https://api.provider.com/v1",         
    model_name="model-name",          
    chunk_size=500,                   # Text chunk size
    chunk_overlap=100,                # Overlap between chunks
    question_number=5,                # Number of questions per chunk
    max_workers=5                     # Number of threads for parallel processing
    use_tree_label=False               # Whether use tree label or not(choose not here)
)
<<<<<<< HEAD
# 生成领域树后，用户可在终端交互式自定义树结构
# 保存结果
dm.save_label_data(res)
=======
>>>>>>> 289b47b2
```
```

#### 领域树交互操作说明

生成树后，终端会输出当前树结构，并自动进入编辑模式。用户可根据提示输入以下命令，对树结构进行灵活调整：

支持的命令：
 1. 增加节点：xxx；父节点：xxx   （父节点可留空，留空则添加为根节点）
 2. 增加节点：xxx；父节点：xxx；子节点：xxx
 3. 删除节点：xxx
 4. 更新节点：新名称；原先节点：旧名称
 5. 结束树操作

> 节点名称格式通常为：x.xx xxxx，例如：'1.1 货物运输组织与路径规划' 或 '1 运输系统组织';而键入的指令必须严格参上（语言，格式等）

每次操作后，终端会实时反馈树结构的最新状态，直到用户输入“结束树操作”结束编辑，最终树结构将用于后续AI标注任务。

#### 领域树交互操作说明

生成树后，终端会输出当前树结构，并自动进入编辑模式。用户可根据提示输入以下命令，对树结构进行灵活调整：

支持的命令：
 1. 增加节点：xxx；父节点：xxx   （父节点可留空，留空则添加为根节点）
 2. 增加节点：xxx；父节点：xxx；子节点：xxx
 3. 删除节点：xxx
 4. 更新节点：新名称；原先节点：旧名称
 5. 结束树操作

> 节点名称格式通常为：x.xx xxxx，例如：'1.1 货物运输组织与路径规划' 或 '1 运输系统组织'

每次操作后，终端会实时反馈树结构的最新状态，直到用户输入“结束树操作”结束编辑，最终树结构将用于后续AI标注任务。

## ⚙️ 环境配置

### 可选依赖

#### LibreOffice（DOC文件支持）

**Ubuntu/Debian:**
```bash
sudo apt-get install libreoffice
```

**Windows:**
1. 下载安装 [LibreOffice](https://www.libreoffice.org/download/)
2. 添加到环境变量: `C:\Program Files\LibreOffice\program`

#### MinerU（高级PDF解析）

```bash
# 创建虚拟环境
conda create -n mineru python=3.10
conda activate mineru

# 安装MinerU
pip install -U "magic-pdf[full]" --extra-index-url https://wheels.myhloli.com
```

详细配置请参考 [MinerU文档](https://github.com/opendatalab/MinerU)

## 🛠️ 开发

### 本地安装

```bash
git clone https://github.com/Hi-Dolphin/datamax.git
cd datamax
pip install -r requirements.txt
python setup.py install
```


## 📋 系统要求

- Python >= 3.10
- 支持 Windows、macOS、Linux

## 🤝 贡献

欢迎提交 Issue 和 Pull Request！

## 📄 许可证

本项目采用 [MIT License](LICENSE) 开源协议。

## 📞 联系我们

- 📧 Email: cy.kron@foxmail.com
- 🐛 Issues: [GitHub Issues](https://github.com/Hi-Dolphin/datamax/issues)
- 📚 文档: [项目主页](https://github.com/Hi-Dolphin/datamax)

---

⭐ 如果这个项目对您有帮助，请给我们一个星标！
<|MERGE_RESOLUTION|>--- conflicted
+++ resolved
@@ -230,14 +230,11 @@
     max_workers=5                     # Number of threads for parallel processing
     use_tree_label=False               # Whether use tree label or not(choose not here)
 )
-<<<<<<< HEAD
+
 # 生成领域树后，用户可在终端交互式自定义树结构
 # 保存结果
 dm.save_label_data(res)
-=======
->>>>>>> 289b47b2
-```
-```
+
 
 #### 领域树交互操作说明
 
