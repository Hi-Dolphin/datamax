--- conflicted
+++ resolved
@@ -1,348 +1,332 @@
-# DataMax
-
-<div align="center">
-
-[中文](README_zh.md) | **English**
-
-[![PyPI version](https://badge.fury.io/py/pydatamax.svg)](https://badge.fury.io/py/pydatamax) [![Python](https://img.shields.io/badge/python-3.10+-blue.svg)](https://www.python.org/downloads/) [![License: MIT](https://img.shields.io/badge/License-MIT-yellow.svg)](https://opensource.org/licenses/MIT)
-
-</div>
-
-A powerful multi-format file parsing, data cleaning, and AI annotation toolkit.
-
-## ✨ Core Features
-
-- 🔄 **Multi-format Support**: PDF, DOCX/DOC, PPT/PPTX, XLS/XLSX, HTML, EPUB, TXT, images, and more
-- 🧹 **Intelligent Cleaning**: Three-layer cleaning process with anomaly detection, privacy protection, and text filtering
-- 🤖 **AI Annotation**: LLM-based automatic data annotation and pre-labeling
-- ⚡ **Batch Processing**: Efficient multi-file parallel processing
-- 🎯 **Easy Integration**: Clean API design, ready to use out of the box
-
-## 🚀 Quick Start
-
-### Installation
-
-```bash
-pip install pydatamax
-```
-
-### Basic Usage
-
-```python
-from datamax import DataMax
-
-# Parse a single file
-dm = DataMax(file_path="document.pdf")
-data = dm.get_data()
-
-# Batch processing
-dm = DataMax(file_path=["file1.docx", "file2.pdf"])
-data = dm.get_data()
-
-# Data cleaning
-cleaned_data = dm.clean_data(method_list=["abnormal", "private", "filter"])
-
-# AI annotation default with tree
-qa_data = dm.generate_qa_with_tree(
-    api_key="your-api-key"
-    base_url="https://api.openai.com/v1",
-    model_name="gpt-3.5-turbo",
-)
-```
-
-## 📖 Detailed Documentation
-
-### File Parsing
-
-#### Supported Formats
-
-| Format | Extensions | Special Features |
-|--------|------------|------------------|
-| Documents | `.pdf`, `.docx`, `.doc` | OCR support, Markdown conversion |
-| Spreadsheets | `.xlsx`, `.xls` | Structured data extraction |
-| Presentations | `.pptx`, `.ppt` | Slide content extraction |
-| Web | `.html`, `.epub` | Tag parsing |
-| Images | `.jpg`, `.png`, `.jpeg` | OCR text recognition |
-| Text | `.txt` | Automatic encoding detection |
-
-#### Advanced Features
-
-```python
-# Advanced PDF parsing (requires MinerU)
-dm = DataMax(file_path="complex.pdf", use_mineru=True)
-
-# Word to Markdown conversion
-dm = DataMax(file_path="document.docx", to_markdown=True)
-
-# Image OCR
-dm = DataMax(file_path="image.jpg", use_ocr=True)
-```
-### Batch Processing
-```python
-# Parse multiple files in batch
-dm = DataMax(
-    file_path=["file1.pdf", "file2.docx"],
-    use_mineru=True
-)
-data = dm.get_data()
-```
-
-### Cache parsed results
-```python
-# Cache parsed results to avoid repeated parsing
-dm = DataMax(
-    file_path=["file1.pdf", "file2.docx"],
-    ttl=3600  # Cache duration in seconds, default 3600s, 0 means no caching
-)
-data = dm.get_data()
-```
-
-### Data Cleaning
-## Exception Handling
-
-- remove_abnormal_chars Remove abnormal characters from text
-- remove_html_tags Remove HTML tags
-- convert_newlines Convert \r to \n and merge multiple \n into single \n
-- single_space Convert multiple spaces (more than 2) to single space
-- tabs_to_spaces Convert tabs to 4 spaces
-- remove_invisible_chars Remove invisible ASCII characters
-- simplify_chinese Convert traditional Chinese to simplified Chinese
-
-## Text Filtering
-
-- filter_by_word_repetition Filter by word repetition rate
-- filter_by_char_count Filter by character count
-- filter_by_numeric_content Filter by numeric content ratio
-
-## Privacy Desensitization
-
-- replace_ip
-- replace_email
-- replace_customer_number Clean hotline numbers like 4008-123-123
-- replace_bank_id
-- replace_phone_number
-- replace_qq
-- replace_id_card
-
-
-
-```python
-# Three cleaning modes
-dm.clean_data(method_list=[
-    "abnormal",  # Anomaly data processing
-    "private",   # Privacy information masking
-    "filter"     # Text filtering and normalization
-])
-
-# Custom cleaning mode
-from datamax.utils.data_cleaner import TextFilter, PrivacyDesensitization, AbnormalCleaner
-dm = DataMax(
-    file_path=r"C:\Users\cykro\Desktop\HongKongDevMachine.txt"
-)
-parsed_data = dm.get_data().get('content')
-# 1. Text filtering
-tf = TextFilter(parsed_data=parsed_data)
-    # Word repetition filtering - default threshold is 0.6 (max 60% of characters can be repeated)
-tf_bool = tf.filter_by_word_repetition(threshold=0.6)
-if tf_bool:
-    print("Text passed word repetition filtering")
-else:
-    print("Text failed word repetition filtering")
-    
-# Character count filtering - default min_chars=30 (minimum 30 chars), max_chars=500000 (maximum 500000 chars)
-tf_bool = tf.filter_by_char_count(min_chars=30, max_chars=500000)
-if tf_bool:
-    print("Text passed character count filtering")
-else:
-    print("Text failed character count filtering")
-
-# Numeric content filtering - default threshold=0.6 (max 60% of characters can be digits)
-tf_bool = tf.filter_by_numeric_content(threshold=0.6)
-if tf_bool:
-    print("Text passed numeric ratio filtering")
-else:
-    print("Text failed numeric ratio filtering")
-
-# 2. Privacy desensitization
-pd = PrivacyDesensitization(parsed_data=parsed_data)
-res = pd.replace_ip(
-    token="MyIP"
-)
-print(res)
-
-# 3. Abnormal character cleaning
-ac = AbnormalCleaner(parsed_data=parsed_data)
-res = ac.remove_abnormal_chars()
-res = ac.remove_html_tags()
-res = ac.convert_newlines()
-res = ac.single_space()
-res = ac.tabs_to_spaces()
-res = ac.remove_invisible_chars()
-res = ac.simplify_chinese()
-print(res)
-```
-# Text Segmentation
-```python
-dm.split_data(
-    chunk_size=500,      # Chunk size
-    chunk_overlap=100,    # Overlap length
-    use_langchain=True   # Use LangChain for text segmentation
-)
-
-# When use_langchain is False, use custom segmentation method
-# Using 。！？ as separators, consecutive separators will be merged
-# chunk_size strictly limits the string length
-for chunk in parser.split_data(chunk_size=500, chunk_overlap=100, use_langchain=False).get("content"):
-    print(chunk)
-```
-
-### AI Annotation with optional Domain Tree
-
-```python
-
-#Custom annotation tasks with domain tree
-dm = DataMax(file_path="your_file.md")
-qa_data = dm.generate_qa_with_tree(
-    api_key="sk-xxx",          
-    base_url="https://api.provider.com/v1",         
-    model_name="model-name",          
-    chunk_size=500,                   # Text chunk size
-    chunk_overlap=100,                # Overlap between chunks
-    question_number=5,                # Number of questions per chunk
-    max_workers=5                     # Number of threads for parallel processing
-<<<<<<< HEAD
-    use_tree_label=True               # Whether use tree label or not
-)
-
-#After generating the domain tree, user is allowed to customize their tree
-
-"""
-Supported Commands:
-1. 增加节点：xxx；父节点：xxx   （父节点可留空，留空则添加为根节点）
-2. 增加节点：xxx；父节点：xxx；子节点：xxx
-3. 删除节点：xxx
-4. 更新节点：新名称；原先节点：旧名称
-5. 结束树操作
-注意，节点的格式通常为：x.xx xxxx,如：‘1.1 货物运输组织与路径规划’或‘1 运输系统组织’
-"""
-=======
-    use_tree_label=True               # Whether use tree label or not(choose yes here)
-)
-
-#After generating the domain tree, user is allowed to customize their tree in a terminal interaction
->>>>>>> 289b47b2
-
-# Save the QA label data to file
-dm.save_label_data(qa_data, save_file_name="qa_label_data")
-
-#Alternatively, you can also choose not to use the domain tree to quickly generate QA pairs. 
-dm = DataMax(file_path="your_file.md")
-qa_data = dm.generate_qa_with_tree(
-    api_key="sk-xxx",          
-    base_url="https://api.provider.com/v1",         
-    model_name="model-name",          
-    chunk_size=500,                   # Text chunk size
-    chunk_overlap=100,                # Overlap between chunks
-    question_number=5,                # Number of questions per chunk
-    max_workers=5                     # Number of threads for parallel processing
-    use_tree_label=False               # Whether use tree label or not(choose not here)
-)
-```
-
-## 🌳 Tree Editing Workflow (AI Annotation)
-
-After using the `generate_qa_with_tree` method to generate a domain tree for AI annotation, the terminal will display the current tree structure and enter the tree editing mode by default. Users can follow the terminal prompts and refer to the command formats below to flexibly adjust the tree structure directly in the terminal.
-
-### Workflow
-
-1. **After the tree is generated, the terminal will display the current tree structure and enter the editing mode.**
-
-2. **In editing mode, users can input the following commands as prompted to operate on the tree structure:**
-
-<<<<<<< HEAD
-   - Add node: `Add node: <Node Name>; Parent node: <Parent Name>` (Parent node can be left blank to add as a root node)
-   - Add node: `Add node: <Node Name>; Parent node: <Parent Name>; Child node: <Child Name>`
-   - Delete node: `Delete node: <Node Name>`
-   - Update node: `Update node: <New Name>; Original node: <Old Name>`
-   - Finish editing: `Finish editing`
-
-   > Node names are usually in the format: `1.1 Organization and Route Planning of Cargo Transportation` or `1 Transportation System Organization`
-=======
-   Supported Commands:
-    1. 增加节点：xxx；父节点：xxx   （父节点可留空，留空则添加为根节点）
-    2. 增加节点：xxx；父节点：xxx；子节点：xxx
-    3. 删除节点：xxx
-    4. 更新节点：新名称；原先节点：旧名称
-    5. 结束树操作
-
-    Attention! The format of the node is usually as: x.xx xxxx, such as: '1.1 Cargo Transportation Organization and Route Planning' or '1 Transportation System Organization'.And commands show above need to be exactly the same(language,format...)
->>>>>>> 289b47b2
-
-3. **After each operation, the terminal will immediately display the updated tree structure and continue to wait for user input, until the user enters `Finish editing` to end the tree editing process.**
-
-4. **The final tree structure will be used for subsequent AI annotation tasks.**
-
-
----
-
-## ⚙️ Environment Setup
-
-### Optional Dependencies
-
-#### LibreOffice (DOC file support)
-
-**Ubuntu/Debian:**
-```bash
-sudo apt-get install libreoffice
-```
-
-**Windows:**
-1. Download and install [LibreOffice](https://www.libreoffice.org/download/)
-2. Add to environment variables: `C:\Program Files\LibreOffice\program`
-
-#### MinerU (Advanced PDF parsing)
-
-```bash
-# Create virtual environment
-conda create -n mineru python=3.10
-conda activate mineru
-
-# Install MinerU
-pip install -U "magic-pdf[full]" --extra-index-url https://wheels.myhloli.com
-```
-
-For detailed configuration, please refer to [MinerU Documentation](https://github.com/opendatalab/MinerU)
-
-## 🛠️ Development
-
-### Local Installation
-
-```bash
-git clone https://github.com/Hi-Dolphin/datamax.git
-cd datamax
-pip install -r requirements.txt
-python setup.py install
-```
-
-## 📋 System Requirements
-
-- Python >= 3.10
-- Supports Windows, macOS, Linux
-
-## 🤝 Contributing
-
-Issues and Pull Requests are welcome!
-
-## 📄 License
-
-This project is licensed under the [MIT License](LICENSE).
-
-## 📞 Contact Us
-
-- 📧 Email: cy.kron@foxmail.com
-- 🐛 Issues: [GitHub Issues](https://github.com/Hi-Dolphin/datamax/issues)
-- 📚 Documentation: [Project Homepage](https://github.com/Hi-Dolphin/datamax)
-
----
-
-⭐ If this project helps you, please give us a star!
+# DataMax
+
+<div align="center">
+
+[中文](README_zh.md) | **English**
+
+[![PyPI version](https://badge.fury.io/py/pydatamax.svg)](https://badge.fury.io/py/pydatamax) [![Python](https://img.shields.io/badge/python-3.10+-blue.svg)](https://www.python.org/downloads/) [![License: MIT](https://img.shields.io/badge/License-MIT-yellow.svg)](https://opensource.org/licenses/MIT)
+
+</div>
+
+A powerful multi-format file parsing, data cleaning, and AI annotation toolkit.
+
+## ✨ Core Features
+
+- 🔄 **Multi-format Support**: PDF, DOCX/DOC, PPT/PPTX, XLS/XLSX, HTML, EPUB, TXT, images, and more
+- 🧹 **Intelligent Cleaning**: Three-layer cleaning process with anomaly detection, privacy protection, and text filtering
+- 🤖 **AI Annotation**: LLM-based automatic data annotation and pre-labeling
+- ⚡ **Batch Processing**: Efficient multi-file parallel processing
+- 🎯 **Easy Integration**: Clean API design, ready to use out of the box
+
+## 🚀 Quick Start
+
+### Installation
+
+```bash
+pip install pydatamax
+```
+
+### Basic Usage
+
+```python
+from datamax import DataMax
+
+# Parse a single file
+dm = DataMax(file_path="document.pdf")
+data = dm.get_data()
+
+# Batch processing
+dm = DataMax(file_path=["file1.docx", "file2.pdf"])
+data = dm.get_data()
+
+# Data cleaning
+cleaned_data = dm.clean_data(method_list=["abnormal", "private", "filter"])
+
+# AI annotation default with tree
+qa_data = dm.generate_qa_with_tree(
+    api_key="your-api-key"
+    base_url="https://api.openai.com/v1",
+    model_name="gpt-3.5-turbo",
+)
+```
+
+## 📖 Detailed Documentation
+
+### File Parsing
+
+#### Supported Formats
+
+| Format | Extensions | Special Features |
+|--------|------------|------------------|
+| Documents | `.pdf`, `.docx`, `.doc` | OCR support, Markdown conversion |
+| Spreadsheets | `.xlsx`, `.xls` | Structured data extraction |
+| Presentations | `.pptx`, `.ppt` | Slide content extraction |
+| Web | `.html`, `.epub` | Tag parsing |
+| Images | `.jpg`, `.png`, `.jpeg` | OCR text recognition |
+| Text | `.txt` | Automatic encoding detection |
+
+#### Advanced Features
+
+```python
+# Advanced PDF parsing (requires MinerU)
+dm = DataMax(file_path="complex.pdf", use_mineru=True)
+
+# Word to Markdown conversion
+dm = DataMax(file_path="document.docx", to_markdown=True)
+
+# Image OCR
+dm = DataMax(file_path="image.jpg", use_ocr=True)
+```
+### Batch Processing
+```python
+# Parse multiple files in batch
+dm = DataMax(
+    file_path=["file1.pdf", "file2.docx"],
+    use_mineru=True
+)
+data = dm.get_data()
+```
+
+### Cache parsed results
+```python
+# Cache parsed results to avoid repeated parsing
+dm = DataMax(
+    file_path=["file1.pdf", "file2.docx"],
+    ttl=3600  # Cache duration in seconds, default 3600s, 0 means no caching
+)
+data = dm.get_data()
+```
+
+### Data Cleaning
+## Exception Handling
+
+- remove_abnormal_chars Remove abnormal characters from text
+- remove_html_tags Remove HTML tags
+- convert_newlines Convert \r to \n and merge multiple \n into single \n
+- single_space Convert multiple spaces (more than 2) to single space
+- tabs_to_spaces Convert tabs to 4 spaces
+- remove_invisible_chars Remove invisible ASCII characters
+- simplify_chinese Convert traditional Chinese to simplified Chinese
+
+## Text Filtering
+
+- filter_by_word_repetition Filter by word repetition rate
+- filter_by_char_count Filter by character count
+- filter_by_numeric_content Filter by numeric content ratio
+
+## Privacy Desensitization
+
+- replace_ip
+- replace_email
+- replace_customer_number Clean hotline numbers like 4008-123-123
+- replace_bank_id
+- replace_phone_number
+- replace_qq
+- replace_id_card
+
+
+
+```python
+# Three cleaning modes
+dm.clean_data(method_list=[
+    "abnormal",  # Anomaly data processing
+    "private",   # Privacy information masking
+    "filter"     # Text filtering and normalization
+])
+
+# Custom cleaning mode
+from datamax.utils.data_cleaner import TextFilter, PrivacyDesensitization, AbnormalCleaner
+dm = DataMax(
+    file_path=r"C:\Users\cykro\Desktop\HongKongDevMachine.txt"
+)
+parsed_data = dm.get_data().get('content')
+# 1. Text filtering
+tf = TextFilter(parsed_data=parsed_data)
+    # Word repetition filtering - default threshold is 0.6 (max 60% of characters can be repeated)
+tf_bool = tf.filter_by_word_repetition(threshold=0.6)
+if tf_bool:
+    print("Text passed word repetition filtering")
+else:
+    print("Text failed word repetition filtering")
+    
+# Character count filtering - default min_chars=30 (minimum 30 chars), max_chars=500000 (maximum 500000 chars)
+tf_bool = tf.filter_by_char_count(min_chars=30, max_chars=500000)
+if tf_bool:
+    print("Text passed character count filtering")
+else:
+    print("Text failed character count filtering")
+
+# Numeric content filtering - default threshold=0.6 (max 60% of characters can be digits)
+tf_bool = tf.filter_by_numeric_content(threshold=0.6)
+if tf_bool:
+    print("Text passed numeric ratio filtering")
+else:
+    print("Text failed numeric ratio filtering")
+
+# 2. Privacy desensitization
+pd = PrivacyDesensitization(parsed_data=parsed_data)
+res = pd.replace_ip(
+    token="MyIP"
+)
+print(res)
+
+# 3. Abnormal character cleaning
+ac = AbnormalCleaner(parsed_data=parsed_data)
+res = ac.remove_abnormal_chars()
+res = ac.remove_html_tags()
+res = ac.convert_newlines()
+res = ac.single_space()
+res = ac.tabs_to_spaces()
+res = ac.remove_invisible_chars()
+res = ac.simplify_chinese()
+print(res)
+```
+# Text Segmentation
+```python
+dm.split_data(
+    chunk_size=500,      # Chunk size
+    chunk_overlap=100,    # Overlap length
+    use_langchain=True   # Use LangChain for text segmentation
+)
+
+# When use_langchain is False, use custom segmentation method
+# Using 。！？ as separators, consecutive separators will be merged
+# chunk_size strictly limits the string length
+for chunk in parser.split_data(chunk_size=500, chunk_overlap=100, use_langchain=False).get("content"):
+    print(chunk)
+```
+
+### AI Annotation with optional Domain Tree
+
+```python
+
+#Custom annotation tasks with domain tree
+dm = DataMax(file_path="your_file.md")
+qa_data = dm.generate_qa_with_tree(
+    api_key="sk-xxx",          
+    base_url="https://api.provider.com/v1",         
+    model_name="model-name",          
+    chunk_size=500,                   # Text chunk size
+    chunk_overlap=100,                # Overlap between chunks
+    question_number=5,                # Number of questions per chunk
+    max_workers=5                     # Number of threads for parallel processing
+    use_tree_label=True               # Whether use tree label or not
+)
+
+#After generating the domain tree, user is allowed to customize their tree
+
+"""
+Supported Commands:
+1. 增加节点：xxx；父节点：xxx   （父节点可留空，留空则添加为根节点）
+2. 增加节点：xxx；父节点：xxx；子节点：xxx
+3. 删除节点：xxx
+4. 更新节点：新名称；原先节点：旧名称
+5. 结束树操作
+注意，节点的格式通常为：x.xx xxxx,如：‘1.1 货物运输组织与路径规划’或‘1 运输系统组织’
+"""
+
+
+# Save the QA label data to file
+dm.save_label_data(qa_data, save_file_name="qa_label_data")
+
+#Alternatively, you can also choose not to use the domain tree to quickly generate QA pairs. 
+dm = DataMax(file_path="your_file.md")
+qa_data = dm.generate_qa_with_tree(
+    api_key="sk-xxx",          
+    base_url="https://api.provider.com/v1",         
+    model_name="model-name",          
+    chunk_size=500,                   # Text chunk size
+    chunk_overlap=100,                # Overlap between chunks
+    question_number=5,                # Number of questions per chunk
+    max_workers=5                     # Number of threads for parallel processing
+    use_tree_label=False               # Whether use tree label or not(choose not here)
+)
+```
+
+## 🌳 Tree Editing Workflow (AI Annotation)
+
+After using the `generate_qa_with_tree` method to generate a domain tree for AI annotation, the terminal will display the current tree structure and enter the tree editing mode by default. Users can follow the terminal prompts and refer to the command formats below to flexibly adjust the tree structure directly in the terminal.
+
+### Workflow
+
+1. **After the tree is generated, the terminal will display the current tree structure and enter the editing mode.**
+
+2. **In editing mode, users can input the following commands as prompted to operate on the tree structure:**
+
+   - Add node: `Add node: <Node Name>; Parent node: <Parent Name>` (Parent node can be left blank to add as a root node)
+   - Add node: `Add node: <Node Name>; Parent node: <Parent Name>; Child node: <Child Name>`
+   - Delete node: `Delete node: <Node Name>`
+   - Update node: `Update node: <New Name>; Original node: <Old Name>`
+   - Finish editing: `Finish editing`
+
+   > Node names are usually in the format: `1.1 Organization and Route Planning of Cargo Transportation` or `1 Transportation System Organization`
+
+
+3. **After each operation, the terminal will immediately display the updated tree structure and continue to wait for user input, until the user enters `Finish editing` to end the tree editing process.**
+
+4. **The final tree structure will be used for subsequent AI annotation tasks.**
+
+
+---
+
+## ⚙️ Environment Setup
+
+### Optional Dependencies
+
+#### LibreOffice (DOC file support)
+
+**Ubuntu/Debian:**
+```bash
+sudo apt-get install libreoffice
+```
+
+**Windows:**
+1. Download and install [LibreOffice](https://www.libreoffice.org/download/)
+2. Add to environment variables: `C:\Program Files\LibreOffice\program`
+
+#### MinerU (Advanced PDF parsing)
+
+```bash
+# Create virtual environment
+conda create -n mineru python=3.10
+conda activate mineru
+
+# Install MinerU
+pip install -U "magic-pdf[full]" --extra-index-url https://wheels.myhloli.com
+```
+
+For detailed configuration, please refer to [MinerU Documentation](https://github.com/opendatalab/MinerU)
+
+## 🛠️ Development
+
+### Local Installation
+
+```bash
+git clone https://github.com/Hi-Dolphin/datamax.git
+cd datamax
+pip install -r requirements.txt
+python setup.py install
+```
+
+## 📋 System Requirements
+
+- Python >= 3.10
+- Supports Windows, macOS, Linux
+
+## 🤝 Contributing
+
+Issues and Pull Requests are welcome!
+
+## 📄 License
+
+This project is licensed under the [MIT License](LICENSE).
+
+## 📞 Contact Us
+
+- 📧 Email: cy.kron@foxmail.com
+- 🐛 Issues: [GitHub Issues](https://github.com/Hi-Dolphin/datamax/issues)
+- 📚 Documentation: [Project Homepage](https://github.com/Hi-Dolphin/datamax)
+
+---
+
+⭐ If this project helps you, please give us a star!