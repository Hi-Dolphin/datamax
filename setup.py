#!/usr/bin/env python3
"""
DataMax - Advanced Data Crawling and Processing Framework
Setup configuration for package installation
"""

import os
import sys
from pathlib import Path
from setuptools import setup, find_packages

# Ensure we're using Python 3.8+
if sys.version_info < (3, 8):
    raise RuntimeError("DataMax requires Python 3.8 or higher")

# Get the long description from README
here = Path(__file__).parent.resolve()
long_description = (here / "README.md").read_text(encoding="utf-8")

# Read version from __init__.py
def get_version():
    """Extract version from datamax/__init__.py"""
    version_file = here / "datamax" / "__init__.py"
    if version_file.exists():
        with open(version_file, "r", encoding="utf-8") as f:
            for line in f:
                if line.startswith("__version__"):
                    return line.split("=")[1].strip().strip('"').strip("'")
    return "0.2.0"  # fallback version

# Core dependencies
core_requirements = [
    "oss2>=2.19.1,<3.0.0",
    "aliyun-python-sdk-core>=2.16.0,<3.0.0",
    "aliyun-python-sdk-kms>=2.16.5,<3.0.0",
    "crcmod>=1.7,<2.0.0",
    "langdetect>=1.0.9,<2.0.0",
    "loguru>=0.7.3,<1.0.0",
    "python-docx>=1.1.2,<2.0.0",
    "python-dotenv>=1.1.0,<2.0.0",
    "pymupdf>=1.24.14,<2.0.0",
    "pypdf>=5.5.0,<6.0.0",
    "openpyxl>=3.1.5,<4.0.0",
    "pandas>=2.2.3,<3.0.0",
    "numpy>=2.2.6,<3.0.0",
    "requests>=2.32.3,<3.0.0",
    "tqdm>=4.67.1,<5.0.0",
    "pydantic>=2.10.6,<3.0.0",
    "pydantic-settings>=2.9.1,<3.0.0",
    "python-magic>=0.4.27,<1.0.0",
    "PyYAML>=6.0.2,<7.0.0",
    "Pillow>=11.2.1,<12.0.0",
    "packaging>=24.2,<25.0",
    "beautifulsoup4>=4.13.4,<5.0.0",
    "minio>=7.2.15,<8.0.0",
    "openai>=1.82.0,<2.0.0",
    "jionlp>=1.5.23,<2.0.0",
    "chardet>=5.2.0,<6.0.0",
    "python-pptx>=1.0.2,<2.0.0",
    "tiktoken>=0.9.0,<1.0.0",
    "markitdown>=0.1.1,<1.0.0",
    "xlrd>=2.0.1,<3.0.0",
    "tabulate>=0.9.0,<1.0.0",
    "unstructured>=0.17.2,<1.0.0",
    "markdown>=3.8,<4.0.0",
    "langchain>=0.3.0,<1.0.0",
    "langchain-community>=0.3.0,<1.0.0",
    "langchain-text-splitters>=0.3.0,<1.0.0",
    "ebooklib==0.19",
    "setuptools",
    "aiohttp>=3.8.0",
    "click>=8.0.0",
    "lxml>=4.9.0",
    "python-dateutil>=2.8.0",
    "typing-extensions>=4.0.0",
]

# Development dependencies
dev_requirements = [
    "pytest>=7.0.0",
    "pytest-asyncio>=0.21.0",
    "pytest-cov>=4.0.0",
    "pytest-mock>=3.10.0",
    "pytest-timeout>=2.1.0",
    "black>=22.0.0",
    "isort>=5.10.0",
    "flake8>=5.0.0",
    "mypy>=1.0.0",
    "pre-commit>=2.20.0",
]

# Test dependencies
test_requirements = [
    "pytest>=7.0.0",
    "pytest-asyncio>=0.21.0",
    "pytest-cov>=4.0.0",
    "pytest-mock>=3.10.0",
    "pytest-timeout>=2.1.0",
    "aioresponses>=0.7.0",
]

# Documentation dependencies
docs_requirements = [
    "sphinx>=5.0.0",
    "sphinx-rtd-theme>=1.2.0",
    "myst-parser>=0.18.0",
    "sphinx-autodoc-typehints>=1.19.0",
]

# All dependencies for complete development setup
all_requirements = list(set(
    core_requirements + 
    dev_requirements + 
    test_requirements + 
    docs_requirements
))

setup(
    # Basic package information
    name="pydatamax",
<<<<<<< HEAD
    version='v0.1.21',
    packages=find_packages(),
    install_requires=[
        "oss2>=2.19.1,<3.0.0",
        "aliyun-python-sdk-core>=2.16.0,<3.0.0",
        "aliyun-python-sdk-kms>=2.16.5,<3.0.0",
        "crcmod>=1.7,<2.0.0",
        "langdetect>=1.0.9,<2.0.0",
        "loguru>=0.7.3,<1.0.0",
        "python-docx>=1.1.2,<2.0.0",
        "python-dotenv>=1.1.0,<2.0.0",
        "pymupdf>=1.24.14,<2.0.0",
        "pypdf>=5.5.0,<6.0.0",
        "openpyxl>=3.1.5,<4.0.0",
        "pandas>=2.2.3,<3.0.0",
        "numpy>=2.2.6,<3.0.0",
        "requests>=2.32.3,<3.0.0",
        "tqdm>=4.67.1,<5.0.0",
        "pydantic>=2.10.6,<3.0.0",
        "pydantic-settings>=2.9.1,<3.0.0",
        "python-magic>=0.4.27,<1.0.0",
        "PyYAML>=6.0.2,<7.0.0",
        "Pillow>=11.2.1,<12.0.0",
        "packaging>=24.2,<25.0",
        "beautifulsoup4>=4.13.4,<5.0.0",
        "minio>=7.2.15,<8.0.0",
        "openai>=1.82.0,<2.0.0",
        "jionlp>=1.5.23,<2.0.0",
        "chardet>=5.2.0,<6.0.0",
        "python-pptx>=1.0.2,<2.0.0",
        "tiktoken>=0.9.0,<1.0.0",
        "markitdown>=0.1.1,<1.0.0",
        "xlrd>=2.0.1,<3.0.0",
        "tabulate>=0.9.0,<1.0.0",
        "unstructured>=0.17.2,<1.0.0",
        "markdown>=3.8,<4.0.0",
        "langchain>=0.3.0,<1.0.0",
        "langchain-community>=0.3.0,<1.0.0",
        "langchain-text-splitters>=0.3.0,<1.0.0",
        "ebooklib==0.19",
        "setuptools",
        "transformers==4.53.1"
    ],
=======
    version=get_version(),
    description="Advanced Data Crawling and Processing Framework - A library for parsing and converting various file formats.",
    long_description=long_description,
    long_description_content_type="text/markdown",
    
    # Author and contact information
>>>>>>> c13b4312
    author="ccy",
    author_email="cy.kron@foxmail.com",
    maintainer="DataMax Team",
    maintainer_email="cy.kron@foxmail.com",
    
    # URLs
    url="https://github.com/Hi-Dolphin/datamax",
    project_urls={
        "Homepage": "https://github.com/Hi-Dolphin/datamax",
        "Documentation": "https://github.com/Hi-Dolphin/datamax/docs",
        "Repository": "https://github.com/Hi-Dolphin/datamax",
        "Bug Reports": "https://github.com/Hi-Dolphin/datamax/issues",
        "Source": "https://github.com/Hi-Dolphin/datamax",
    },
    
    # Package discovery
    packages=find_packages(exclude=["tests", "tests.*", "docs", "docs.*"]),
    package_dir={"": "."},
    
    # Include additional files
    include_package_data=True,
    package_data={
        "pydatamax": [
            "py.typed",  # PEP 561 marker file
            "*.json",
            "*.yaml",
            "*.yml",
        ],
    },
    
    # Dependencies
    python_requires=">=3.10",
    install_requires=core_requirements,
    extras_require={
        "dev": dev_requirements,
        "test": test_requirements,
        "docs": docs_requirements,
        "all": all_requirements,
    },
    
    # Entry points for command-line tools
    entry_points={
        "console_scripts": [
            "pydatamax=pydatamax.cli.main:main",
        ],
    },
    
    # Classification
    classifiers=[
        # Development status
        "Development Status :: 4 - Beta",
        
        # Intended audience
        "Intended Audience :: Developers",
        "Intended Audience :: Science/Research",
        "Intended Audience :: Information Technology",
        
        # Topic
        "Topic :: Internet :: WWW/HTTP :: Indexing/Search",
        "Topic :: Scientific/Engineering :: Information Analysis",
        "Topic :: Software Development :: Libraries :: Python Modules",
        "Topic :: Text Processing :: General",
        "Topic :: Utilities",
        
        # License
        "License :: OSI Approved :: MIT License",
        
        # Programming language
        "Programming Language :: Python :: 3",
        "Programming Language :: Python :: 3.10",
        "Programming Language :: Python :: 3.11",
        "Programming Language :: Python :: 3.12",
        "Programming Language :: Python :: 3 :: Only",
        
        # Operating system
        "Operating System :: OS Independent",
        "Operating System :: POSIX",
        "Operating System :: Microsoft :: Windows",
        "Operating System :: MacOS",
        
        # Environment
        "Environment :: Console",
        "Environment :: Web Environment",
        
        # Framework
        "Framework :: AsyncIO",
        
        # Natural language
        "Natural Language :: English",
        "Natural Language :: Chinese (Simplified)",
    ],
    
    # Keywords for PyPI search
    keywords=[
        "crawler", "scraping", "data-processing", "arxiv", "web-scraping",
        "data-extraction", "parsing", "async", "cli", "framework",
        "academic-papers", "research", "automation", "data-collection",
        "file-conversion", "document-processing"
    ],
    
    # Additional metadata
    zip_safe=False,
    platforms=["any"],
    
    # Test configuration
    test_suite="tests",
    tests_require=test_requirements,
)
<|MERGE_RESOLUTION|>--- conflicted
+++ resolved
@@ -1,280 +1,234 @@
-#!/usr/bin/env python3
-"""
-DataMax - Advanced Data Crawling and Processing Framework
-Setup configuration for package installation
-"""
-
-import os
-import sys
-from pathlib import Path
-from setuptools import setup, find_packages
-
-# Ensure we're using Python 3.8+
-if sys.version_info < (3, 8):
-    raise RuntimeError("DataMax requires Python 3.8 or higher")
-
-# Get the long description from README
-here = Path(__file__).parent.resolve()
-long_description = (here / "README.md").read_text(encoding="utf-8")
-
-# Read version from __init__.py
-def get_version():
-    """Extract version from datamax/__init__.py"""
-    version_file = here / "datamax" / "__init__.py"
-    if version_file.exists():
-        with open(version_file, "r", encoding="utf-8") as f:
-            for line in f:
-                if line.startswith("__version__"):
-                    return line.split("=")[1].strip().strip('"').strip("'")
-    return "0.2.0"  # fallback version
-
-# Core dependencies
-core_requirements = [
-    "oss2>=2.19.1,<3.0.0",
-    "aliyun-python-sdk-core>=2.16.0,<3.0.0",
-    "aliyun-python-sdk-kms>=2.16.5,<3.0.0",
-    "crcmod>=1.7,<2.0.0",
-    "langdetect>=1.0.9,<2.0.0",
-    "loguru>=0.7.3,<1.0.0",
-    "python-docx>=1.1.2,<2.0.0",
-    "python-dotenv>=1.1.0,<2.0.0",
-    "pymupdf>=1.24.14,<2.0.0",
-    "pypdf>=5.5.0,<6.0.0",
-    "openpyxl>=3.1.5,<4.0.0",
-    "pandas>=2.2.3,<3.0.0",
-    "numpy>=2.2.6,<3.0.0",
-    "requests>=2.32.3,<3.0.0",
-    "tqdm>=4.67.1,<5.0.0",
-    "pydantic>=2.10.6,<3.0.0",
-    "pydantic-settings>=2.9.1,<3.0.0",
-    "python-magic>=0.4.27,<1.0.0",
-    "PyYAML>=6.0.2,<7.0.0",
-    "Pillow>=11.2.1,<12.0.0",
-    "packaging>=24.2,<25.0",
-    "beautifulsoup4>=4.13.4,<5.0.0",
-    "minio>=7.2.15,<8.0.0",
-    "openai>=1.82.0,<2.0.0",
-    "jionlp>=1.5.23,<2.0.0",
-    "chardet>=5.2.0,<6.0.0",
-    "python-pptx>=1.0.2,<2.0.0",
-    "tiktoken>=0.9.0,<1.0.0",
-    "markitdown>=0.1.1,<1.0.0",
-    "xlrd>=2.0.1,<3.0.0",
-    "tabulate>=0.9.0,<1.0.0",
-    "unstructured>=0.17.2,<1.0.0",
-    "markdown>=3.8,<4.0.0",
-    "langchain>=0.3.0,<1.0.0",
-    "langchain-community>=0.3.0,<1.0.0",
-    "langchain-text-splitters>=0.3.0,<1.0.0",
-    "ebooklib==0.19",
-    "setuptools",
-    "aiohttp>=3.8.0",
-    "click>=8.0.0",
-    "lxml>=4.9.0",
-    "python-dateutil>=2.8.0",
-    "typing-extensions>=4.0.0",
-]
-
-# Development dependencies
-dev_requirements = [
-    "pytest>=7.0.0",
-    "pytest-asyncio>=0.21.0",
-    "pytest-cov>=4.0.0",
-    "pytest-mock>=3.10.0",
-    "pytest-timeout>=2.1.0",
-    "black>=22.0.0",
-    "isort>=5.10.0",
-    "flake8>=5.0.0",
-    "mypy>=1.0.0",
-    "pre-commit>=2.20.0",
-]
-
-# Test dependencies
-test_requirements = [
-    "pytest>=7.0.0",
-    "pytest-asyncio>=0.21.0",
-    "pytest-cov>=4.0.0",
-    "pytest-mock>=3.10.0",
-    "pytest-timeout>=2.1.0",
-    "aioresponses>=0.7.0",
-]
-
-# Documentation dependencies
-docs_requirements = [
-    "sphinx>=5.0.0",
-    "sphinx-rtd-theme>=1.2.0",
-    "myst-parser>=0.18.0",
-    "sphinx-autodoc-typehints>=1.19.0",
-]
-
-# All dependencies for complete development setup
-all_requirements = list(set(
-    core_requirements + 
-    dev_requirements + 
-    test_requirements + 
-    docs_requirements
-))
-
-setup(
-    # Basic package information
-    name="pydatamax",
-<<<<<<< HEAD
-    version='v0.1.21',
-    packages=find_packages(),
-    install_requires=[
-        "oss2>=2.19.1,<3.0.0",
-        "aliyun-python-sdk-core>=2.16.0,<3.0.0",
-        "aliyun-python-sdk-kms>=2.16.5,<3.0.0",
-        "crcmod>=1.7,<2.0.0",
-        "langdetect>=1.0.9,<2.0.0",
-        "loguru>=0.7.3,<1.0.0",
-        "python-docx>=1.1.2,<2.0.0",
-        "python-dotenv>=1.1.0,<2.0.0",
-        "pymupdf>=1.24.14,<2.0.0",
-        "pypdf>=5.5.0,<6.0.0",
-        "openpyxl>=3.1.5,<4.0.0",
-        "pandas>=2.2.3,<3.0.0",
-        "numpy>=2.2.6,<3.0.0",
-        "requests>=2.32.3,<3.0.0",
-        "tqdm>=4.67.1,<5.0.0",
-        "pydantic>=2.10.6,<3.0.0",
-        "pydantic-settings>=2.9.1,<3.0.0",
-        "python-magic>=0.4.27,<1.0.0",
-        "PyYAML>=6.0.2,<7.0.0",
-        "Pillow>=11.2.1,<12.0.0",
-        "packaging>=24.2,<25.0",
-        "beautifulsoup4>=4.13.4,<5.0.0",
-        "minio>=7.2.15,<8.0.0",
-        "openai>=1.82.0,<2.0.0",
-        "jionlp>=1.5.23,<2.0.0",
-        "chardet>=5.2.0,<6.0.0",
-        "python-pptx>=1.0.2,<2.0.0",
-        "tiktoken>=0.9.0,<1.0.0",
-        "markitdown>=0.1.1,<1.0.0",
-        "xlrd>=2.0.1,<3.0.0",
-        "tabulate>=0.9.0,<1.0.0",
-        "unstructured>=0.17.2,<1.0.0",
-        "markdown>=3.8,<4.0.0",
-        "langchain>=0.3.0,<1.0.0",
-        "langchain-community>=0.3.0,<1.0.0",
-        "langchain-text-splitters>=0.3.0,<1.0.0",
-        "ebooklib==0.19",
-        "setuptools",
-        "transformers==4.53.1"
-    ],
-=======
-    version=get_version(),
-    description="Advanced Data Crawling and Processing Framework - A library for parsing and converting various file formats.",
-    long_description=long_description,
-    long_description_content_type="text/markdown",
-    
-    # Author and contact information
->>>>>>> c13b4312
-    author="ccy",
-    author_email="cy.kron@foxmail.com",
-    maintainer="DataMax Team",
-    maintainer_email="cy.kron@foxmail.com",
-    
-    # URLs
-    url="https://github.com/Hi-Dolphin/datamax",
-    project_urls={
-        "Homepage": "https://github.com/Hi-Dolphin/datamax",
-        "Documentation": "https://github.com/Hi-Dolphin/datamax/docs",
-        "Repository": "https://github.com/Hi-Dolphin/datamax",
-        "Bug Reports": "https://github.com/Hi-Dolphin/datamax/issues",
-        "Source": "https://github.com/Hi-Dolphin/datamax",
-    },
-    
-    # Package discovery
-    packages=find_packages(exclude=["tests", "tests.*", "docs", "docs.*"]),
-    package_dir={"": "."},
-    
-    # Include additional files
-    include_package_data=True,
-    package_data={
-        "pydatamax": [
-            "py.typed",  # PEP 561 marker file
-            "*.json",
-            "*.yaml",
-            "*.yml",
-        ],
-    },
-    
-    # Dependencies
-    python_requires=">=3.10",
-    install_requires=core_requirements,
-    extras_require={
-        "dev": dev_requirements,
-        "test": test_requirements,
-        "docs": docs_requirements,
-        "all": all_requirements,
-    },
-    
-    # Entry points for command-line tools
-    entry_points={
-        "console_scripts": [
-            "pydatamax=pydatamax.cli.main:main",
-        ],
-    },
-    
-    # Classification
-    classifiers=[
-        # Development status
-        "Development Status :: 4 - Beta",
-        
-        # Intended audience
-        "Intended Audience :: Developers",
-        "Intended Audience :: Science/Research",
-        "Intended Audience :: Information Technology",
-        
-        # Topic
-        "Topic :: Internet :: WWW/HTTP :: Indexing/Search",
-        "Topic :: Scientific/Engineering :: Information Analysis",
-        "Topic :: Software Development :: Libraries :: Python Modules",
-        "Topic :: Text Processing :: General",
-        "Topic :: Utilities",
-        
-        # License
-        "License :: OSI Approved :: MIT License",
-        
-        # Programming language
-        "Programming Language :: Python :: 3",
-        "Programming Language :: Python :: 3.10",
-        "Programming Language :: Python :: 3.11",
-        "Programming Language :: Python :: 3.12",
-        "Programming Language :: Python :: 3 :: Only",
-        
-        # Operating system
-        "Operating System :: OS Independent",
-        "Operating System :: POSIX",
-        "Operating System :: Microsoft :: Windows",
-        "Operating System :: MacOS",
-        
-        # Environment
-        "Environment :: Console",
-        "Environment :: Web Environment",
-        
-        # Framework
-        "Framework :: AsyncIO",
-        
-        # Natural language
-        "Natural Language :: English",
-        "Natural Language :: Chinese (Simplified)",
-    ],
-    
-    # Keywords for PyPI search
-    keywords=[
-        "crawler", "scraping", "data-processing", "arxiv", "web-scraping",
-        "data-extraction", "parsing", "async", "cli", "framework",
-        "academic-papers", "research", "automation", "data-collection",
-        "file-conversion", "document-processing"
-    ],
-    
-    # Additional metadata
-    zip_safe=False,
-    platforms=["any"],
-    
-    # Test configuration
-    test_suite="tests",
-    tests_require=test_requirements,
-)
+#!/usr/bin/env python3
+"""
+DataMax - Advanced Data Crawling and Processing Framework
+Setup configuration for package installation
+"""
+
+import os
+import sys
+from pathlib import Path
+from setuptools import setup, find_packages
+
+# Ensure we're using Python 3.8+
+if sys.version_info < (3, 8):
+    raise RuntimeError("DataMax requires Python 3.8 or higher")
+
+# Get the long description from README
+here = Path(__file__).parent.resolve()
+long_description = (here / "README.md").read_text(encoding="utf-8")
+
+# Read version from __init__.py
+def get_version():
+    """Extract version from datamax/__init__.py"""
+    version_file = here / "datamax" / "__init__.py"
+    if version_file.exists():
+        with open(version_file, "r", encoding="utf-8") as f:
+            for line in f:
+                if line.startswith("__version__"):
+                    return line.split("=")[1].strip().strip('"').strip("'")
+    return "0.2.0"  # fallback version
+
+# Core dependencies
+core_requirements = [
+    "oss2>=2.19.1,<3.0.0",
+    "aliyun-python-sdk-core>=2.16.0,<3.0.0",
+    "aliyun-python-sdk-kms>=2.16.5,<3.0.0",
+    "crcmod>=1.7,<2.0.0",
+    "langdetect>=1.0.9,<2.0.0",
+    "loguru>=0.7.3,<1.0.0",
+    "python-docx>=1.1.2,<2.0.0",
+    "python-dotenv>=1.1.0,<2.0.0",
+    "pymupdf>=1.24.14,<2.0.0",
+    "pypdf>=5.5.0,<6.0.0",
+    "openpyxl>=3.1.5,<4.0.0",
+    "pandas>=2.2.3,<3.0.0",
+    "numpy>=2.2.6,<3.0.0",
+    "requests>=2.32.3,<3.0.0",
+    "tqdm>=4.67.1,<5.0.0",
+    "pydantic>=2.10.6,<3.0.0",
+    "pydantic-settings>=2.9.1,<3.0.0",
+    "python-magic>=0.4.27,<1.0.0",
+    "PyYAML>=6.0.2,<7.0.0",
+    "Pillow>=11.2.1,<12.0.0",
+    "packaging>=24.2,<25.0",
+    "beautifulsoup4>=4.13.4,<5.0.0",
+    "minio>=7.2.15,<8.0.0",
+    "openai>=1.82.0,<2.0.0",
+    "jionlp>=1.5.23,<2.0.0",
+    "chardet>=5.2.0,<6.0.0",
+    "python-pptx>=1.0.2,<2.0.0",
+    "tiktoken>=0.9.0,<1.0.0",
+    "markitdown>=0.1.1,<1.0.0",
+    "xlrd>=2.0.1,<3.0.0",
+    "tabulate>=0.9.0,<1.0.0",
+    "unstructured>=0.17.2,<1.0.0",
+    "markdown>=3.8,<4.0.0",
+    "langchain>=0.3.0,<1.0.0",
+    "langchain-community>=0.3.0,<1.0.0",
+    "langchain-text-splitters>=0.3.0,<1.0.0",
+    "ebooklib==0.19",
+    "setuptools",
+    "aiohttp>=3.8.0",
+    "click>=8.0.0",
+    "lxml>=4.9.0",
+    "python-dateutil>=2.8.0",
+    "typing-extensions>=4.0.0",
+]
+
+# Development dependencies
+dev_requirements = [
+    "pytest>=7.0.0",
+    "pytest-asyncio>=0.21.0",
+    "pytest-cov>=4.0.0",
+    "pytest-mock>=3.10.0",
+    "pytest-timeout>=2.1.0",
+    "black>=22.0.0",
+    "isort>=5.10.0",
+    "flake8>=5.0.0",
+    "mypy>=1.0.0",
+    "pre-commit>=2.20.0",
+]
+
+# Test dependencies
+test_requirements = [
+    "pytest>=7.0.0",
+    "pytest-asyncio>=0.21.0",
+    "pytest-cov>=4.0.0",
+    "pytest-mock>=3.10.0",
+    "pytest-timeout>=2.1.0",
+    "aioresponses>=0.7.0",
+]
+
+# Documentation dependencies
+docs_requirements = [
+    "sphinx>=5.0.0",
+    "sphinx-rtd-theme>=1.2.0",
+    "myst-parser>=0.18.0",
+    "sphinx-autodoc-typehints>=1.19.0",
+]
+
+# All dependencies for complete development setup
+all_requirements = list(set(
+    core_requirements + 
+    dev_requirements + 
+    test_requirements + 
+    docs_requirements
+))
+
+setup(
+    # Basic package information
+    name="pydatamax",
+    version=get_version(),
+    description="Advanced Data Crawling and Processing Framework - A library for parsing and converting various file formats.",
+    long_description=long_description,
+    long_description_content_type="text/markdown",
+    
+    # Author and contact information
+    author="ccy",
+    author_email="cy.kron@foxmail.com",
+    maintainer="DataMax Team",
+    maintainer_email="cy.kron@foxmail.com",
+    
+    # URLs
+    url="https://github.com/Hi-Dolphin/datamax",
+    project_urls={
+        "Homepage": "https://github.com/Hi-Dolphin/datamax",
+        "Documentation": "https://github.com/Hi-Dolphin/datamax/docs",
+        "Repository": "https://github.com/Hi-Dolphin/datamax",
+        "Bug Reports": "https://github.com/Hi-Dolphin/datamax/issues",
+        "Source": "https://github.com/Hi-Dolphin/datamax",
+    },
+    
+    # Package discovery
+    packages=find_packages(exclude=["tests", "tests.*", "docs", "docs.*"]),
+    package_dir={"": "."},
+    
+    # Include additional files
+    include_package_data=True,
+    package_data={
+        "pydatamax": [
+            "py.typed",  # PEP 561 marker file
+            "*.json",
+            "*.yaml",
+            "*.yml",
+        ],
+    },
+    
+    # Dependencies
+    python_requires=">=3.10",
+    install_requires=core_requirements,
+    extras_require={
+        "dev": dev_requirements,
+        "test": test_requirements,
+        "docs": docs_requirements,
+        "all": all_requirements,
+    },
+    
+    # Entry points for command-line tools
+    entry_points={
+        "console_scripts": [
+            "pydatamax=pydatamax.cli.main:main",
+        ],
+    },
+    
+    # Classification
+    classifiers=[
+        # Development status
+        "Development Status :: 4 - Beta",
+        
+        # Intended audience
+        "Intended Audience :: Developers",
+        "Intended Audience :: Science/Research",
+        "Intended Audience :: Information Technology",
+        
+        # Topic
+        "Topic :: Internet :: WWW/HTTP :: Indexing/Search",
+        "Topic :: Scientific/Engineering :: Information Analysis",
+        "Topic :: Software Development :: Libraries :: Python Modules",
+        "Topic :: Text Processing :: General",
+        "Topic :: Utilities",
+        
+        # License
+        "License :: OSI Approved :: MIT License",
+        
+        # Programming language
+        "Programming Language :: Python :: 3",
+        "Programming Language :: Python :: 3.10",
+        "Programming Language :: Python :: 3.11",
+        "Programming Language :: Python :: 3.12",
+        "Programming Language :: Python :: 3 :: Only",
+        
+        # Operating system
+        "Operating System :: OS Independent",
+        "Operating System :: POSIX",
+        "Operating System :: Microsoft :: Windows",
+        "Operating System :: MacOS",
+        
+        # Environment
+        "Environment :: Console",
+        "Environment :: Web Environment",
+        
+        # Framework
+        "Framework :: AsyncIO",
+        
+        # Natural language
+        "Natural Language :: English",
+        "Natural Language :: Chinese (Simplified)",
+    ],
+    
+    # Keywords for PyPI search
+    keywords=[
+        "crawler", "scraping", "data-processing", "arxiv", "web-scraping",
+        "data-extraction", "parsing", "async", "cli", "framework",
+        "academic-papers", "research", "automation", "data-collection",
+        "file-conversion", "document-processing"
+    ],
+    
+    # Additional metadata
+    zip_safe=False,
+    platforms=["any"],
+    
+    # Test configuration
+    test_suite="tests",
+    tests_require=test_requirements,
+)